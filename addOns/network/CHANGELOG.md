--- conflicted
+++ resolved
@@ -5,16 +5,11 @@
 and this project adheres to [Semantic Versioning](https://semver.org/spec/v2.0.0.html).
 
 ## Unreleased
-<<<<<<< HEAD
-### Added
-- On weekly releases and versions after 2.14, handle content encodings (Issue 2198).
-=======
 
 
 ## [0.13.0] - 2023-11-17
 ### Added
 - On weekly releases and versions after 2.14, handle content encodings and add `br` content encoding on supported OSes (Issue 2198).
->>>>>>> 926df6e9
 
 ### Fixed
 - Handle cookies like browsers, mostly send what is received (Issues 1232 and 7874).
@@ -163,10 +158,7 @@
   - Options panel to manage the root CA certificate and issued certificates.
   - API endpoints to configure the validity of the root CA certificate and issued certificates ([Issue 4673](https://github.com/zaproxy/zaproxy/issues/4673)).
 
-<<<<<<< HEAD
-=======
 [0.13.0]: https://github.com/zaproxy/zap-extensions/releases/network-v0.13.0
->>>>>>> 926df6e9
 [0.12.0]: https://github.com/zaproxy/zap-extensions/releases/network-v0.12.0
 [0.11.2]: https://github.com/zaproxy/zap-extensions/releases/network-v0.11.2
 [0.11.1]: https://github.com/zaproxy/zap-extensions/releases/network-v0.11.1
