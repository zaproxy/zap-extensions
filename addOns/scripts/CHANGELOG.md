--- conflicted
+++ resolved
@@ -5,11 +5,8 @@
 
 ## Unreleased
 ### Changed
-<<<<<<< HEAD
-- Focus only on Text-Based scripts to avoid recording issues with client scripts.
-=======
-- Maintenance changes.
->>>>>>> 6c8f5dd7
+- Allow to display script without focusing on it.
+- Maintenance changes.
 
 ## [39] - 2023-07-11
 ### Changed
