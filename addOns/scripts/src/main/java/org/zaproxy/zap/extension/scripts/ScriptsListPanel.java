--- conflicted
+++ resolved
@@ -699,15 +699,9 @@
         TreeNode[] path = node.getPath();
         TreePath tp = new TreePath(path);
         getTree().setExpandsSelectedPaths(true);
-<<<<<<< HEAD
-        if (allowFocus) {
-            getTree().setSelectionPath(tp);
-        }
-=======
         this.allowFocus = allowFocus;
         getTree().setSelectionPath(tp);
         this.allowFocus = true;
->>>>>>> 1b16c64e
         getTree().scrollPathToVisible(tp);
         if (expand) {
             getTree().expandPath(tp);
