/*
 * Zed Attack Proxy (ZAP) and its related class files.
 *
 * ZAP is an HTTP/HTTPS proxy for assessing web application security.
 *
 * Copyright 2013 The ZAP Development Team
 *
 * Licensed under the Apache License, Version 2.0 (the "License");
 * you may not use this file except in compliance with the License.
 * You may obtain a copy of the License at
 *
 *     http://www.apache.org/licenses/LICENSE-2.0
 *
 * Unless required by applicable law or agreed to in writing, software
 * distributed under the License is distributed on an "AS IS" BASIS,
 * WITHOUT WARRANTIES OR CONDITIONS OF ANY KIND, either express or implied.
 * See the License for the specific language governing permissions and
 * limitations under the License.
 */
package org.zaproxy.zap.extension.jython;

import java.util.ArrayList;
import java.util.Collections;
import java.util.List;
import javax.swing.ImageIcon;
import org.parosproxy.paros.Constant;
import org.parosproxy.paros.control.Control;
import org.parosproxy.paros.extension.Extension;
import org.parosproxy.paros.extension.ExtensionAdaptor;
import org.parosproxy.paros.extension.ExtensionHook;
import org.parosproxy.paros.view.View;
import org.python.jsr223.PyScriptEngineFactory;
import org.zaproxy.zap.extension.script.ExtensionScript;

public class ExtensionJython extends ExtensionAdaptor {

    public static final String NAME = "ExtensionJython";
    public static final ImageIcon PYTHON_ICON;

    private static final List<Class<? extends Extension>> EXTENSION_DEPENDENCIES;

    static {
        List<Class<? extends Extension>> dependencies = new ArrayList<>(1);
        dependencies.add(ExtensionScript.class);
        EXTENSION_DEPENDENCIES = Collections.unmodifiableList(dependencies);

        PYTHON_ICON =
                View.isInitialised()
                        ? new ImageIcon(
                                ExtensionJython.class.getResource(
                                        "/org/zaproxy/zap/extension/jython/resources/python.png"))
                        : null;
    }

    private ExtensionScript extScript = null;
    private JythonOptionsParam jythonOptionsParam;
    private JythonOptionsPanel jythonOptionsPanel;
<<<<<<< HEAD
=======
    private JythonEngineWrapper engineWrapper;
>>>>>>> 926df6e9

    public ExtensionJython() {
        super(NAME);
        this.setOrder(74);
    }

    @Override
    public void hook(ExtensionHook extensionHook) {
        super.hook(extensionHook);

        this.jythonOptionsParam = new JythonOptionsParam();

        engineWrapper = new JythonEngineWrapper(jythonOptionsParam, new PyScriptEngineFactory());
        getExtScript().registerScriptEngineWrapper(engineWrapper);

        extensionHook.addOptionsParamSet(this.jythonOptionsParam);
        if (hasView()) {
            String[] scriptEngineNode = {
                Constant.messages.getString("options.script.title"),
                Constant.messages.getString("scripts.options.engine.title")
            };
            getView().getOptionsDialog().addParamPanel(scriptEngineNode, getOptionsPanel(), true);
        }
    }

    @Override
    public boolean canUnload() {
        return true;
    }

    @Override
    public void unload() {
        if (hasView()) {
            getView().getOptionsDialog().removeParamPanel(getOptionsPanel());
        }
<<<<<<< HEAD
=======

        getExtScript().removeScriptEngineWrapper(engineWrapper);
>>>>>>> 926df6e9
    }

    private ExtensionScript getExtScript() {
        if (extScript == null) {
            extScript =
                    Control.getSingleton().getExtensionLoader().getExtension(ExtensionScript.class);
        }
        return extScript;
    }

    private JythonOptionsPanel getOptionsPanel() {
        if (jythonOptionsPanel == null) {
            jythonOptionsPanel = new JythonOptionsPanel();
        }
        return jythonOptionsPanel;
    }

    @Override
    public String getDescription() {
        return Constant.messages.getString("jython.desc");
    }

    @Override
    public List<Class<? extends Extension>> getDependencies() {
        return EXTENSION_DEPENDENCIES;
    }
}<|MERGE_RESOLUTION|>--- conflicted
+++ resolved
@@ -55,10 +55,7 @@
     private ExtensionScript extScript = null;
     private JythonOptionsParam jythonOptionsParam;
     private JythonOptionsPanel jythonOptionsPanel;
-<<<<<<< HEAD
-=======
     private JythonEngineWrapper engineWrapper;
->>>>>>> 926df6e9
 
     public ExtensionJython() {
         super(NAME);
@@ -94,11 +91,8 @@
         if (hasView()) {
             getView().getOptionsDialog().removeParamPanel(getOptionsPanel());
         }
-<<<<<<< HEAD
-=======
 
         getExtScript().removeScriptEngineWrapper(engineWrapper);
->>>>>>> 926df6e9
     }
 
     private ExtensionScript getExtScript() {
