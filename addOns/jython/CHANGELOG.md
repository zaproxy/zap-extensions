--- conflicted
+++ resolved
@@ -7,12 +7,9 @@
 ### Changed
 - Update minimum ZAP version to 2.14.0.
 - Move "Jython" under "Scripts > Engine" in the Options panel list.
-<<<<<<< HEAD
-=======
 
 ### Fixed
 - Remove the script engine when the add-on is uninstalled.
->>>>>>> 926df6e9
 
 ## [13] - 2023-09-07
 ### Changed
