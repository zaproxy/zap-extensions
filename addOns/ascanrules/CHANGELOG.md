--- conflicted
+++ resolved
@@ -4,18 +4,13 @@
 The format is based on [Keep a Changelog](https://keepachangelog.com/en/1.0.0/).
 
 ## Unreleased
-<<<<<<< HEAD
-### Added
-
+### Added
 - The Format String Error scan rule now includes example alert functionality for documentation generation purposes (Issue 6119).
-=======
-
 
 ## [55] - 2023-06-06
 ### Changed
 - The Parameter Tamper Scan rule now includes example alert functionality for documentation generation purposes (Issue 6119)
 
->>>>>>> 28930b96
 ### Fixed
 - Fix typo in ASP payload of Server Side Code Injection scan rule.
 - Include complete solution of Server Side Include scan rule.
