--- conflicted
+++ resolved
@@ -7,13 +7,10 @@
 ### Fixed
 - Threshold handling in the Hidden File Finder scan rule.
 - Improved the following scan rules by using time-based linear regression tests:
+  - Server Side Template Injection (Blind)
   - SQL Injection - Hypersonic SQL
   - SQL Injection - MsSQL
-<<<<<<< HEAD
-  - Server Side Template Injection (Blind)
-=======
   - SQL Injection - MySQL
->>>>>>> c7237b15
 
 ## [59] - 2023-12-07
 ### Added
