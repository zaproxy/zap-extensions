--- conflicted
+++ resolved
@@ -6,12 +6,8 @@
 ## Unreleased
 
 - Improved PowerShell injection control patterns to reduce false positives.
-<<<<<<< HEAD
+- Maintenance changes.
 - Command Injection, Test Path Traversal, and Remote File Include rules are updated to include payloads for Null Byte Injection (Issue 3877).
-
-=======
-- Maintenance changes.
->>>>>>> 090b18ca
 
 ## [33] - 2019-06-07
 
