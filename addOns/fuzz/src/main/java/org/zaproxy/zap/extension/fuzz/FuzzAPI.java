/*
 * Zed Attack Proxy (ZAP) and its related class files.
 *
 * ZAP is an HTTP/HTTPS proxy for assessing web application security.
 *
 * Copyright 2019 The ZAP Development Team
 *
 * Licensed under the Apache License, Version 2.0 (the "License");
 * you may not use this file except in compliance with the License.
 * You may obtain a copy of the License at
 *
 *     http://www.apache.org/licenses/LICENSE-2.0
 *
 * Unless required by applicable law or agreed to in writing, software
 * distributed under the License is distributed on an "AS IS" BASIS,
 * WITHOUT WARRANTIES OR CONDITIONS OF ANY KIND, either express or implied.
 * See the License for the specific language governing permissions and
 * limitations under the License.
 */
package org.zaproxy.zap.extension.fuzz;

import java.io.*;
import java.nio.file.Files;
import java.nio.file.Paths;
import java.util.*;

import net.sf.json.JSONArray;
import net.sf.json.JSONObject;
import net.sf.json.JSONSerializer;
import org.apache.commons.io.IOUtils;
import org.apache.log4j.Logger;
import org.parosproxy.paros.db.DatabaseException;
import org.parosproxy.paros.db.RecordHistory;
import org.parosproxy.paros.db.TableHistory;
import org.parosproxy.paros.model.Model;
import org.parosproxy.paros.network.HttpMalformedHeaderException;
import org.parosproxy.paros.network.HttpMessage;
import org.zaproxy.zap.extension.api.*;
import org.zaproxy.zap.extension.fuzz.httpfuzzer.HttpFuzzer;
import org.zaproxy.zap.extension.fuzz.httpfuzzer.HttpFuzzerHandler;
import org.zaproxy.zap.extension.fuzz.httpfuzzer.HttpFuzzerMessageProcessor;
import org.zaproxy.zap.extension.fuzz.httpfuzzer.HttpFuzzerOptions;
import org.zaproxy.zap.extension.fuzz.messagelocations.*;
import org.zaproxy.zap.extension.fuzz.payloads.DefaultPayload;
import org.zaproxy.zap.extension.fuzz.payloads.PayloadGeneratorMessageLocation;
import org.zaproxy.zap.extension.fuzz.payloads.generator.DefaultStringPayloadGenerator;
import org.zaproxy.zap.extension.httppanel.Message;
import org.zaproxy.zap.model.HttpMessageLocation;
import org.zaproxy.zap.model.MessageLocation;
import org.zaproxy.zap.model.TextHttpMessageLocation;
import org.zaproxy.zap.utils.Pair;
import org.zaproxy.zap.utils.ResettableAutoCloseableIterator;

public class FuzzAPI extends ApiImplementor {
    /* Api NAME */
    private static final String PREFIX = "fuzz";
    private static final String SECTION_SIGN = "§";
    private static final String ESCAPE_CHARACTER = "\\";
    private ExtensionFuzz extension;
    private static final String PARAM_MESSAGE_ID = "messageId";
    private static final String PARAM_LOCATION = "location";
    private static final String PARAM_PAYLOAD = "payload";
    private static final String PARAM_FUZZ_HEADER = "fuzzHeader";
    private static final String PARAM_FUZZER_ID = "fuzzerId";

    private static final Logger LOGGER = Logger.getLogger(FuzzAPI.class);

    /* Default values for Http Fuzzer */
    private HttpFuzzerHandler httpFuzzerHandler;
    private static final String ACTION_TEST = "test";
    private static final String ACTION_SIMPLE_HTTP_FUZZER = "simpleHttpFuzzer";
    private static final String ACTION_SET_HTTP_FUZZ_OPTIONS = "setHttpFuzzerOptions";
    private static final String ACTION_RESET_DEFAULT_HTTP_FUZZ_OPTIONS =
            "resetHttpFuzzOptionsToDefault";
    private static final String ACTION_MULTIPLE_PAYLOAD_FUZZER = "multiplePayloadFuzzerOptions";
    private static final String VIEW_GET_FUZZER_STATUS = "fuzzerStatus";

    public FuzzAPI(ExtensionFuzz ext) {
        this.extension = ext;
        this.addApiAction(
                new ApiAction(
                        ACTION_SIMPLE_HTTP_FUZZER,
                        new String[] {
                            PARAM_MESSAGE_ID, PARAM_LOCATION, PARAM_PAYLOAD, PARAM_FUZZ_HEADER
                        }));
        this.addApiAction(new ApiAction(ACTION_TEST, new String[] {}));
        this.addApiView(new ApiView(VIEW_GET_FUZZER_STATUS, new String[] {PARAM_FUZZER_ID}));
    }

    @Override
    public String getPrefix() {
        return PREFIX;
    }

    @Override
    public ApiResponse handleApiView(String name, JSONObject params) throws ApiException {
        ApiResponse result = null;
        switch (name) {
            case VIEW_GET_FUZZER_STATUS:
<<<<<<< HEAD
                System.out.println("at least printing something");
                System.out.println(
                        Arrays.toString(extension.getFuzzers(HttpFuzzer.class).toArray()));
                ApiResponseList apiResponseList = new ApiResponseList("somename");

                return new ApiResponseElement("some response");
=======
                int fuzzerId = getParam(params, PARAM_FUZZER_ID, -1);
                List<HttpFuzzer> fuzzersList = extension.getFuzzers(HttpFuzzer.class);
                HttpFuzzer fuzzer = null;
                for (HttpFuzzer f : fuzzersList) {
                    if (f.getScanId() == fuzzerId) {
                        fuzzer = f;
                        break;
                    }
                }
                if (fuzzer != null) {
                    int progress = 0;
                    if (fuzzer.isStopped()) {
                        progress = 100;
                    } else {
                        progress = fuzzer.getProgress();
                    }
                    return new ApiResponseElement("progress", Integer.toString(progress));
                }
                return ApiResponseElement.FAIL;
>>>>>>> 0fe66372
            default:
                throw new ApiException(ApiException.Type.BAD_VIEW);
        }
    }

    @Override
    public ApiResponse handleApiAction(String name, JSONObject params) throws ApiException {
        switch (name) {
            case ACTION_TEST:
                Pair<HttpMessage, List<TextHttpMessageLocation>> p =
                        generateHttpMessageLocationsFromHttpMessageJsonInput(
                                "/home/dennis/zaproxy-proj/zap-extensions/sample_fuzz_location_message.json");
                System.out.println(p.first.getRequestBody().toString());
                System.out.println(p.first.getRequestHeader().toString());
                List<PayloadGeneratorMessageLocation<?>> fuzzLocationsAdvancedFuzzer =
                        new ArrayList<>();
                for (int i = 0; i < p.second.size(); i++) {
                    System.out.println(
                            p.second.get(i).getStart()
                                    + " "
                                    + p.second.get(i).getEnd()
                                    + " "
                                    + p.second.get(i).getLocation());
                    // Using the same payload for all locations
                    fuzzLocationsAdvancedFuzzer.addAll(
                            createFuzzLocations(
                                    p.second.get(i).getLocation(),
                                    p.second.get(i).getStart(),
                                    p.second.get(i).getEnd(),
                                    "/home/dennis/zaproxy-proj/zap-extensions/sample_payload.txt"));
                }
                List<HttpFuzzerMessageProcessor> messageProcessors =
                        Collections.emptyList();
                HttpFuzzerOptions httpFuzzerOptions =
                        getOptions(extension.getDefaultFuzzerOptions());
                HttpFuzzerHandler httpFuzzerHandler = new HttpFuzzerHandler();
                HttpFuzzer httpFuzzer =
                        createFuzzer(
                                "some name",
                                p.first,
                                fuzzLocationsAdvancedFuzzer,
                                httpFuzzerOptions,
                                messageProcessors);
                System.out.println("Starting fuzzer");
                extension.runFuzzer(httpFuzzerHandler, httpFuzzer);
                return new ApiResponseElement("fuzzerId", Integer.toString(httpFuzzer.getScanId()));
            case ACTION_SIMPLE_HTTP_FUZZER:
                TableHistory tableHistory = Model.getSingleton().getDb().getTableHistory();
                RecordHistory recordHistory =
                        getRecordHistory(tableHistory, getParam(params, PARAM_MESSAGE_ID, -1));

                httpFuzzerHandler = new HttpFuzzerHandler();

                String location = getParam(params, PARAM_LOCATION, "");
                int locationStart = Integer.parseInt(location.split(":")[0]);
                int locationEnd = Integer.parseInt(location.split(":")[1]);

                String payloadPath = getParam(params, PARAM_PAYLOAD, "");

                boolean fuzzHeader = getParam(params, PARAM_FUZZ_HEADER, true);
                HttpMessageLocation.Location httpLocation =
                        fuzzHeader
                                ? HttpMessageLocation.Location.REQUEST_HEADER
                                : HttpMessageLocation.Location.REQUEST_BODY;

                List<PayloadGeneratorMessageLocation<?>> fuzzLocations =
                        createFuzzLocations(
                                httpLocation,
                                locationStart,
                                locationEnd,
                                payloadPath);

                HttpFuzzer httpFuzzerSimple =
                        createFuzzer(
                                "some name",
                                recordHistory.getHttpMessage(),
                                fuzzLocations,
                                getOptions(extension.getDefaultFuzzerOptions()),
                                Collections.emptyList());
                System.out.println("Starting fuzzer");
                extension.runFuzzer(httpFuzzerHandler, httpFuzzerSimple);
                return new ApiResponseElement(
                        "fuzzerId", Integer.toString(httpFuzzerSimple.getScanId()));
            default:
                throw new ApiException(ApiException.Type.BAD_ACTION);
        }
    }

    private RecordHistory getRecordHistory(TableHistory tableHistory, Integer id)
            throws ApiException {
        RecordHistory recordHistory;
        try {
            recordHistory = tableHistory.read(id);
        } catch (HttpMalformedHeaderException | DatabaseException e) {
            throw new ApiException(ApiException.Type.INTERNAL_ERROR, e);
        }
        if (recordHistory == null) {
            throw new ApiException(ApiException.Type.DOES_NOT_EXIST, Integer.toString(id));
        }
        return recordHistory;
    }

    private List<PayloadGeneratorMessageLocation<?>> createFuzzLocations(
            HttpMessageLocation.Location location,
            int start,
            int end,
            String payloadPath) {
        TextHttpMessageLocation textHttpMessageLocation =
                createTextHttpMessageLocationObject(start, end, location);
        List<String> allLines = new ArrayList<>();
        try {
            allLines = Files.readAllLines(Paths.get(payloadPath));
        } catch (IOException e) {
            e.printStackTrace();
        }

        return createPayloadGeneratorMessageLocationList(
                textHttpMessageLocation, allLines);
    }

    private List<PayloadGeneratorMessageLocation<?>> createPayloadGeneratorMessageLocationList(
            HttpMessageLocation messageLocation, List<String> payloads) {
        List<PayloadGeneratorMessageLocation<?>> payloadGeneratorMessageLocationList =
                new ArrayList<>();
        DefaultStringPayloadGenerator payloadGenerator;
        payloadGenerator = new DefaultStringPayloadGenerator(payloads);
        ResettableAutoCloseableIterator<DefaultPayload> resettableAutoCloseableIterator =
                payloadGenerator.iterator();
        PayloadGeneratorMessageLocation<?> payloadGeneratorMessageLocation =
                new PayloadGeneratorMessageLocation<>(
                        messageLocation, payloads.size(), resettableAutoCloseableIterator);
        payloadGeneratorMessageLocationList.add(payloadGeneratorMessageLocation);
        return payloadGeneratorMessageLocationList;
    }

    private TextHttpMessageLocation createTextHttpMessageLocationObject(
            int start, int end, HttpMessageLocation.Location location) {
        return new TextHttpMessageLocation() {
            @Override
            public int getStart() {
                return start;
            }

            @Override
            public int getEnd() {
                return end;
            }

            @Override
            public Location getLocation() {
                return location;
            }

            @Override
            public Class<? extends Message> getTargetMessageClass() {
                return null;
            }
            // There is no need for these but can be fixed
            // All of the functions below no need probably
            @Override
            public String getDescription() {
                return null;
            }

            @Override
            public String getValue() {
                return null;
            }

            @Override
            public boolean overlaps(MessageLocation otherLocation) {
                return false;
            }

            @Override
            public int compareTo(MessageLocation messageLocation) {
                return 0;
            }
        };
    }

    private HttpFuzzer createFuzzer(
            String name,
            HttpMessage message,
            List<PayloadGeneratorMessageLocation<?>> fuzzLocations,
            HttpFuzzerOptions options,
            List<HttpFuzzerMessageProcessor> processors) {
        if (fuzzLocations.isEmpty()) {
            return null;
        }

        MessageLocationReplacer<HttpMessage> replacer =
                MessageLocationReplacers.getInstance()
                        .getMLR(HttpMessage.class, TextHttpMessageLocation.class);

        replacer.init(message);

        MultipleMessageLocationsReplacer<HttpMessage> multipleMessageLocationsReplacer;
        if (MessageLocationsReplacementStrategy.DEPTH_FIRST
                == options.getPayloadsReplacementStrategy()) {
            multipleMessageLocationsReplacer = new MultipleMessageLocationsDepthFirstReplacer<>();
        } else {
            multipleMessageLocationsReplacer = new MultipleMessageLocationsBreadthFirstReplacer<>();
        }

        SortedSet<MessageLocationReplacementGenerator<?, ?>> messageLocationReplacementGenerators =
                new TreeSet<>(fuzzLocations);
        multipleMessageLocationsReplacer.init(replacer, messageLocationReplacementGenerators);

        return new HttpFuzzer(
                name,
                options,
                message,
                (List<MessageLocationReplacementGenerator<?, MessageLocationReplacement<?>>>)
                        (ArrayList) fuzzLocations,
                multipleMessageLocationsReplacer,
                processors);
    }

    private HttpFuzzerOptions getOptions(FuzzerOptions baseOptions) {
        return new HttpFuzzerOptions(baseOptions, false, false, 100, false);
    }

    private Pair<HttpMessage, List<TextHttpMessageLocation>>
            generateHttpMessageLocationsFromHttpMessageJsonInput(String jsonPath)
                    throws IllegalFormatException {
        List<TextHttpMessageLocation> textHttpMessageLocationList = new ArrayList<>();
        File initialFile = new File(jsonPath);
        InputStream is = null;
        try {
            is = new FileInputStream(initialFile);
        } catch (FileNotFoundException e) {
            e.printStackTrace();
        }
        String jsonTxt = null;
        try {
            assert is != null;
            jsonTxt = IOUtils.toString(is);
        } catch (IOException e) {
            e.printStackTrace();
        }

        JSONObject jsonObject = (JSONObject) JSONSerializer.toJSON(jsonTxt);
        JSONObject messageObject = (JSONObject) jsonObject.get("message");
        List<Integer> headerFuzzLocations =
                findCharactersInsideString(messageObject.get("requestHeader").toString());
        List<Integer> bodyFuzzLocations =
                findCharactersInsideString(messageObject.get("requestBody").toString());
        // Remove the SECTION_SIGN character not needed anymore
        if (((headerFuzzLocations.size() & 1) != 0) || ((bodyFuzzLocations.size() & 1) != 0)) {
            throw new IllegalArgumentException(
                    "Invalid number of section characters in JSON Input");
        }
        for (int i = 0; i < headerFuzzLocations.size(); i += 2) {
            textHttpMessageLocationList.add(
                    createTextHttpMessageLocationObject(
                            headerFuzzLocations.get(i),
                            headerFuzzLocations.get(i + 1),
                            TextHttpMessageLocation.Location.REQUEST_HEADER));
        }
        for (int i = 0; i < bodyFuzzLocations.size(); i += 2) {
            textHttpMessageLocationList.add(
                    createTextHttpMessageLocationObject(
                            bodyFuzzLocations.get(i),
                            bodyFuzzLocations.get(i + 1),
                            TextHttpMessageLocation.Location.REQUEST_BODY));
        }
        HttpMessage httpMessage = createHttpMessageFromJsonMessageObject(messageObject);
        return new Pair<>(httpMessage, textHttpMessageLocationList);
    }

    private HttpMessage createHttpMessageFromJsonMessageObject(JSONObject messageObject) {
        HttpMessage message = null;
        String requestHeader =
                messageObject.get("requestHeader").toString().replace(SECTION_SIGN, "");
        byte[] requestBodyObject =
                messageObject.get("requestBody").toString().replace(SECTION_SIGN, "").getBytes();
        String responseHeader = messageObject.get("responseHeader").toString();
        byte[] responseBodyObject = messageObject.get("responseBody").toString().getBytes();
        try {
            message =
                    new HttpMessage(
                            requestHeader, requestBodyObject, responseHeader, responseBodyObject);
        } catch (HttpMalformedHeaderException e) {
            e.printStackTrace();
        }
        return message;
    }

    private List<Integer> findCharactersInsideString(String string) {
        System.out.println(string);
        List<Integer> characterList = new ArrayList<>();
        for (int i = 0; i < string.length(); i++) {
            if (string.charAt(i) == FuzzAPI.SECTION_SIGN.charAt(0)) {
                if (notEscaped(string, i)) {
                    characterList.add(i - characterList.size());
                }
            }
        }
        return characterList;
    }
    // Check if the signum character was escaped
    // TODO implement this
    private boolean notEscaped(String string, int i) {
        return true;
    }
    private List<PayloadGeneratorMessageLocation<?>> createFuzzLocationsFromJsonInput(JSONObject fuzzLocationsObject){
        List<PayloadGeneratorMessageLocation<?>> payloadGeneratorMessageLocationList = new ArrayList<>();
        JSONArray fuzzLocationsJsonArray = fuzzLocationsObject.getJSONArray("fuzzLocations");
        for(int i = 0; i < fuzzLocationsJsonArray.size(); i++){
            JSONObject fuzzLocation = fuzzLocationsJsonArray.getJSONObject(i);
            TextHttpMessageLocation.Location location = fuzzLocation.get("location").equals("body") ? HttpMessageLocation.Location.REQUEST_BODY : HttpMessageLocation.Location.REQUEST_HEADER;
        }
        return null;
    }
}<|MERGE_RESOLUTION|>--- conflicted
+++ resolved
@@ -57,6 +57,7 @@
     private static final String SECTION_SIGN = "§";
     private static final String ESCAPE_CHARACTER = "\\";
     private ExtensionFuzz extension;
+
     private static final String PARAM_MESSAGE_ID = "messageId";
     private static final String PARAM_LOCATION = "location";
     private static final String PARAM_PAYLOAD = "payload";
@@ -97,14 +98,6 @@
         ApiResponse result = null;
         switch (name) {
             case VIEW_GET_FUZZER_STATUS:
-<<<<<<< HEAD
-                System.out.println("at least printing something");
-                System.out.println(
-                        Arrays.toString(extension.getFuzzers(HttpFuzzer.class).toArray()));
-                ApiResponseList apiResponseList = new ApiResponseList("somename");
-
-                return new ApiResponseElement("some response");
-=======
                 int fuzzerId = getParam(params, PARAM_FUZZER_ID, -1);
                 List<HttpFuzzer> fuzzersList = extension.getFuzzers(HttpFuzzer.class);
                 HttpFuzzer fuzzer = null;
@@ -124,7 +117,6 @@
                     return new ApiResponseElement("progress", Integer.toString(progress));
                 }
                 return ApiResponseElement.FAIL;
->>>>>>> 0fe66372
             default:
                 throw new ApiException(ApiException.Type.BAD_VIEW);
         }
@@ -151,6 +143,7 @@
                     // Using the same payload for all locations
                     fuzzLocationsAdvancedFuzzer.addAll(
                             createFuzzLocations(
+                                    p.first,
                                     p.second.get(i).getLocation(),
                                     p.second.get(i).getStart(),
                                     p.second.get(i).getEnd(),
