--- conflicted
+++ resolved
@@ -62,11 +62,7 @@
     zapAddOn("commonlib")
     zapAddOn("spider")
 
-<<<<<<< HEAD
-    implementation("io.swagger.parser.v3:swagger-parser:2.1.18")
-=======
     implementation("io.swagger.parser.v3:swagger-parser:2.1.19")
->>>>>>> 926df6e9
     implementation("io.swagger:swagger-compat-spec-parser:1.0.68") {
         // Not needed:
         exclude(group = "com.github.java-json-tools", module = "json-schema-validator")
