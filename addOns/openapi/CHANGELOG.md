--- conflicted
+++ resolved
@@ -5,14 +5,11 @@
 
 ## Unreleased
 ### Changed
-<<<<<<< HEAD
 - Add XML body generation for OpenAPI plugin
-=======
 - Dependency update.
 
 ## [48] - 2025-12-15
 ### Changed
->>>>>>> 252b6c87
 - Dependency updates.
 - Update minimum ZAP version to 2.17.0.
 
