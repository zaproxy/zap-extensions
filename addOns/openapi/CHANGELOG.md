# Changelog
All notable changes to this add-on will be documented in this file.

The format is based on [Keep a Changelog](https://keepachangelog.com/en/1.0.0/).

## Unreleased

- Added Accept header for importing an OpenAPI definition from an URL, in the proper format.
- Correct import of v1.2 definitions (Issue 5262).
- Fix exception when reporting errors.
<<<<<<< HEAD
- Add support for primitive values (standalone and within arrays) in a request body (Issue 5250).
=======
- Update minimum ZAP version to 2.8.0.
- Add import menu to (new) top level Import menu instead of Tools menu.
>>>>>>> 61772e0a

## 12 - 2018-05-18

- Ignore BOM when parsing and don't rely on default character encoding (Issue 4676).

## 11 - 2018-05-15

- Include exception message in warning dialog when a parse error occurs (Issue 4667).
- Open previously chosen directory when importing local file.

## 10 - 2018-01-17

- Fallback to host of request URI (Issue 4271).

## 9 - 2017-12-13

- Update Swagger/OpenAPI parser (Issue 3479).
- Fix exception with ref parameters.

## 8 - 2017-11-24

- Fix NPE in BodyGenerator.
- Fix NPEs when a parameter is null.

## 7 - 2017-09-28

- Correct validations when importing a file through the API.

## 6 - 2017-06-02

- Support optional host override.
- Detect and warn on potential loops.
- Allow add-on to be unloaded dynamically.
- Support user specified values when importing (Issue 3344).
- Support older swagger formats (Issue 3598).

## 5 - 2017-05-05

- Run synchronously and return any warnings when importing via API or cmdline.

## 4 - 2017-04-21

- Fallback to scheme of request URI (Issue 3433).

## 3 - 2017-04-20

- Added cmdline support.

## 2 - 2017-04-18

- Configure Swagger library logging.

## 1 - 2017-03-30

- First Version
<|MERGE_RESOLUTION|>--- conflicted
+++ resolved
@@ -8,12 +8,9 @@
 - Added Accept header for importing an OpenAPI definition from an URL, in the proper format.
 - Correct import of v1.2 definitions (Issue 5262).
 - Fix exception when reporting errors.
-<<<<<<< HEAD
-- Add support for primitive values (standalone and within arrays) in a request body (Issue 5250).
-=======
 - Update minimum ZAP version to 2.8.0.
 - Add import menu to (new) top level Import menu instead of Tools menu.
->>>>>>> 61772e0a
+- Add support for primitive values (standalone and within arrays) in a request body (Issue 5250).
 
 ## 12 - 2018-05-18
 
