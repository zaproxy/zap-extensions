--- conflicted
+++ resolved
@@ -2,17 +2,13 @@
 
 function ResponseBar() {
   return (
-<<<<<<< HEAD
-    <div className="w-full bg-gray-600 text-white mt-2">
-      <div className="flex flex-row mr-2">
-        <div className="h-[594px] w-1/2 ml-2 bg-gray-700 rounded-lg">
-=======
+
     <div className="w-full bg-gray-600 text-white dark:text-black mt-2">
       
       <div className="flex flex-row mr-2"> 
         
         <div className='h-[594px] w-1/2 ml-2 bg-gray-700 dark:bg-gray-100 rounded-lg'>
->>>>>>> 7e8ef810
+
           <div className="flex flex-row text-center justify-center ">
             <div className="w-1/3 p-4 font-serif text-center">Request</div>
           </div>
@@ -22,14 +18,11 @@
             </div>
           </div>
         </div>
-<<<<<<< HEAD
 
-        <div className="h-[594px] w-1/2 ml-2 bg-gray-700 rounded-lg">
-=======
         
        
         <div className='h-[594px] w-1/2 ml-2 bg-gray-700 dark:bg-gray-100 rounded-lg'>
->>>>>>> 7e8ef810
+
           <div className="flex flex-row text-center justify-center">
             <div className="w-1/3 p-4 font-serif text-center">Response</div>
           </div>
