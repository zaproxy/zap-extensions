import React, { useState } from "react";

const Accordion = ({ site, fetchChildren, isChild }) => {
    const [isAccordionOpen, setAccordionOpen] = useState(false);
    const [children, setChildren] = useState([])

    const handleExpand = async () => {
        if (isAccordionOpen == false && site.isLeaf == false) {
            const childNodes = await fetchChildren(site.name)
            setChildren(childNodes)
        }
        setAccordionOpen(!isAccordionOpen);
    }
    const getDisplayName = (name) => {
        if (isChild) {
            const parts = name.split('/');
            return parts.length > 1 ? `${parts.slice(-1)[0]}` : name;
        }
        return name;
    };

  return (
    <div className="py-1 w-[380px]">
      <button
        onClick={handleExpand}
        className="flex justify-between w-full"
      >
        
        <span className="pl-2">
        {site.isLeaf? (
          <span className="mr-2">• {site.method} :</span>
        ) : (
<> 
      {!isAccordionOpen ? (
          <span className="mr-3">▶</span>
      ) : (
        <span className="mr-3">▼</span>
      )}
    </>
        )}
          <span className="" key={site}>
            {getDisplayName(site.name)}
          </span>
        </span>
      </button>
     {
              isAccordionOpen && (
                  <div>
<<<<<<< HEAD
                    <p className="text-blue-200 dark:text-blue-900 break-all">
=======
                    <p className="text-blue-200 break-all ml-2 ">
>>>>>>> 788b3c24
                      {
                          children.map((child) => (
                              <Accordion site={child} fetchChildren={fetchChildren} isChild={true}/>
                          )) 
                      }
                      </p>
                      </div>
              )
          }
      </div>

  );
};

export default Accordion;<|MERGE_RESOLUTION|>--- conflicted
+++ resolved
@@ -46,11 +46,7 @@
      {
               isAccordionOpen && (
                   <div>
-<<<<<<< HEAD
                     <p className="text-blue-200 dark:text-blue-900 break-all">
-=======
-                    <p className="text-blue-200 break-all ml-2 ">
->>>>>>> 788b3c24
                       {
                           children.map((child) => (
                               <Accordion site={child} fetchChildren={fetchChildren} isChild={true}/>
