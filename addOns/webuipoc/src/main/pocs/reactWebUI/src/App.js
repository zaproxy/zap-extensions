--- conflicted
+++ resolved
@@ -27,28 +27,6 @@
       <SideTree />
       <div className="w-full bg-gray-600 text-white dark:text-black">
         <SearchBar />
-<<<<<<< HEAD
-=======
-        <div className="h-[400px]  mr-2 ml-2 bg-gray-800 dark:bg-gray-300 rounded-lg ">
-          <div className="flex flex-row text-center justify-center ">
-            <div className=" w-1/3 p-4 font-serif text-center ">
-              ID | Method | Host | Path | URI
-            </div>
-          </div>
-          <div className="flex flex-row  justify-center text-center">
-            <div className=" p-4">
-              <p className="font-mono "></p>
-              {/* {childNode &&
-                childNode.map((node) => (
-                  <p className="" key={childNode}>
-                    {node.hrefId}
-                  </p>
-                ))} */}
-            </div>
-          </div>
-        </div>
-
->>>>>>> 0fbdb8e5
         <RequestBar />
         <History />
 
