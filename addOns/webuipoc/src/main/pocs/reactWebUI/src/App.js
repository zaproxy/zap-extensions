import "./App.css";
import React, { useState, useEffect } from "react";
import Sidebar from "./Components/Sidebar/Sidebar";
import HeaderBase from "./Components/Header/HeaderBase";
import SideTree from "./Components/SitesTree/SitesTree";
import RequestBar from "./Components/Request-Response/Req-Resp-Bar";
import { sendChildNode } from "./Utilities/requests";
import SearchBar from "./Components/SearchBar/SearchBar";

const App = () => {
<<<<<<< HEAD
=======
  const [darkMode, setDarkMode] = useState(false);

  useEffect(() => {
    const savedMode = localStorage.getItem('darkMode') === 'true';
    setDarkMode(savedMode);
  }, []);

  useEffect(() => {
    localStorage.setItem('darkMode', darkMode);
  }, [darkMode]);

>>>>>>> 7e8ef810
  return (
    <div className={`flex mt-16 overflow-auto ${darkMode ? 'dark' : ''}`}>
      <Sidebar darkMode={darkMode} setDarkMode={setDarkMode} />
      <HeaderBase />
      <SideTree />
      <div className="w-full bg-gray-600 text-white dark:text-black">
        <SearchBar />
        <div className="h-[400px]  mr-2 ml-2 bg-gray-800 dark:bg-gray-300 rounded-lg ">
          <div className="flex flex-row text-center justify-center ">
            <div className=" w-1/3 p-4 font-serif text-center ">
              ID | Method | Host | Path | URI
            </div>
            <div className="flex flex-row  justify-center text-center">
              <div className=" p-4">
                <p className="font-mono "></p>
                {/* {childNode &&
                childNode.map((node) => (
                  <p className="" key={childNode}>
                    {node.hrefId}
                  </p>
                ))} */}
              </div>
            </div>
          </div>
        </div>

        <RequestBar />
      </div>
    </div>
  );
};

export default App;<|MERGE_RESOLUTION|>--- conflicted
+++ resolved
@@ -8,8 +8,7 @@
 import SearchBar from "./Components/SearchBar/SearchBar";
 
 const App = () => {
-<<<<<<< HEAD
-=======
+
   const [darkMode, setDarkMode] = useState(false);
 
   useEffect(() => {
@@ -21,7 +20,6 @@
     localStorage.setItem('darkMode', darkMode);
   }, [darkMode]);
 
->>>>>>> 7e8ef810
   return (
     <div className={`flex mt-16 overflow-auto ${darkMode ? 'dark' : ''}`}>
       <Sidebar darkMode={darkMode} setDarkMode={setDarkMode} />
