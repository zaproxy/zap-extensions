--- conflicted
+++ resolved
@@ -10,11 +10,8 @@
 ## [0.16.0] - 2022-10-27
 ### Added
 - "XML Plus" report format for XML with requests and responses
-<<<<<<< HEAD
+- Tags to "JSON Plus" report.
 - SARIF reporting
-=======
-- Tags to "JSON Plus" report.
->>>>>>> 30176960
 
 ### Changed
 - Update minimum ZAP version to 2.12.0.
