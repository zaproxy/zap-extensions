# Changelog
All notable changes to this add-on will be documented in this file.

The format is based on [Keep a Changelog](https://keepachangelog.com/en/1.0.0/).

## Unreleased
<<<<<<< HEAD
### Fixed
- Fixed Sections Option not fully shown in Generate Report Dialog.

=======


## [0.27.0] - 2023-12-19
>>>>>>> 4e4a67da
### Changed
- Dependency updates.

### Fixed
- Addressed warnings caused by Risk and Confidence HTML template.

## [0.26.0] - 2023-10-12
### Changed
- Update minimum ZAP version to 2.14.0.

## [0.25.0] - 2023-10-04
### Changed
- Depend on newer versions of Automation Framework and Common Library add-ons (Related to Issue 7961).
- Update JavaDoc links to always link to latest version of ZAP.

### Fixed
- Fix error when generating the High Level Report Sample with an alert that has an empty description (Issue 8071).

## [0.24.0] - 2023-08-17
### Changed
- Maintenance changes.
- The following reports now include "Other Info" for alerts:
    - Traditional HTML Report
    - Traditional HTML Report with requests and responses
    - Traditional Markdown Report
    - Traditional PDF Report
- Depend on Common Library add-on to reuse libraries (Issue 7961).
- Update program name in reports.

## [0.23.0] - 2023-07-11
### Changed
- Update minimum ZAP version to 2.13.0.
- Reduce add-on size.
- Dependency updates.

## [0.22.0] - 2023-06-12
### Added
- Automation job: support for sites (Issue 7858).

### Fixed
- Change SARIF's Base64 encoder to not rely on the default character encoding.

## [0.21.0] - 2023-06-06
### Added
- Add ZAP version to HTML and PDF reports.

### Fixed
- Validate that `outputSummary`'s job field `summaryFile` has a parent directory.

## [0.20.0] - 2023-04-04

### Added
- The Traditional JSON report, Traditional JSON Report with requests and responses, Traditional XML Report and Traditional XML Report with requests and responses now has "otherinfo" field per alert instance (Issue 7260).

### Changed
- Include templates available when reporting invalid template in the automation job.

### Deprecated
- The "otherinfo" field in the alert will be removed and replaced by the "otherinfo" field in the alert instances.

### Fixed
- Correct ID of Markdown template listed in the help page.

## [0.19.0] - 2023-02-09

### Added
- A description of riskdesc fields in the relevant report templates' help (Issue 7445).
- Support for relative report file and directory names in the Automation Framework job.

### Changed
- Maintenance changes.

## [0.18.0] - 2023-01-03
### Changed
- Maintenance changes.

### Fixed
- Prevent exception if no display (Issue 3978).

## [0.17.0] - 2022-11-22
### Added
- SARIF reporting

### Changed
- The XML and JSON reports now include programName metadata elements (Issue 6640).

## [0.16.0] - 2022-10-27
### Added
- "XML Plus" report format for XML with requests and responses
- Tags to "JSON Plus" report.

### Changed
- Update minimum ZAP version to 2.12.0.
- Maintenance changes.

### Fixed
- Correct the ID of reports' sections in the help.

## [0.15.0] - 2022-07-20

### Fixed
- API problems:
  - Mixed case sections could not be referenced
  - Risk-confidence-html report failed if no context specified
  - No theme is used if one was not specified, breaking theme links

## [0.14.0] - 2022-06-22
### Changed
- Maintenance changes.

### Fixed
- Exceptions when generating some reports without the Automation add-on being installed.

## [0.13.0] - 2022-04-05
### Changed
- Dependency updates.
- Replace variables present in `reportDir` and `reportFile` when running the automation job.

## [0.12.0] - 2022-02-11
### Changed
- Maintenance changes.

### Fixed
- Problem generating 'Risk and Confidence HTML' report with Java 17 (Issue 7026)

## [0.11.0] - 2022-02-08
### Added
- Traditional-json-plus report
- Template specific help pages
- Report generation statistics

### Changed
- Update minimum ZAP version to 2.11.1.
- Dependency updates.
- When the automation Job is edited via UI Dialog then the status will be set to Not started

## [0.10.0] - 2021-12-06
### Changed
- Dependency updates.
- Maintenance changes.

## [0.9.1] - 2021-10-14
### Fixed
- Made ReportHelper methods more defensive

## [0.9.0] - 2021-10-14
### Fixed
- Incorrect alert instances associated with alerts which have the same IDs (Issue 6873)

## [0.8.0] - 2021-10-07
### Added
- Default report title and description to new report jobs.

### Fixed
- risk-confidence-html template: guard against scanJobResultData being null; fix handling of empty paragraphs and nulls; and do not include description section if description is null or empty.

## [0.7.0] - 2021-10-06
### Added
- Support for custom messages in outputSummary job.
- Alert tags to the modern and traditional-plus reports.
- risk-confidence-html template.

### Changed
- Promoted to release.
- Minimum ZAP version 2.11.0

### Fixed
- Ignore false positives when listing messages in the outputSummary job.
- Bug in report job add-on which prevented the right theme from being used
- Added missing Modern template i18n messages

## [0.6.0] - 2021-09-16
### Fixed
- Address errors when running the OutputSummary job with Automation Framework.
- Alert counts to ignore false positives.

### Changed
- Maintenance changes.

## [0.5.0] - 2021-08-05
### Added
- Automation Framework 'theme' parameter.
- Automation Framework GUI

### Changed
- Maintenance changes.

## [0.4.0] - 2021-06-28
### Added
- Wappalyzer data to the traditional-html-plus report, if it is available.
- Traditional JSON report
- Automation job: outputSummary, aimed at mimicking the output of the packaged scans.
- Modern template - submitted via the ZAP Reporting Competition
- Parameter data to the traditional-html-plus report
- Methods to make it easier to generate reports from other add-ons

### Changed
- Maintenance changes.
- Handle multiple context URLs in automation.
- Traditional plus report - link to zaproxy.org pages for passing scan rules.
- Update links to repository.

### Fixed
- Include all relevant alerts in XML report templates (Issue 6627).
- Made XML reports more backwards compatible and fixed issue with generating it via the API.
- Issue with reports for sites with trailing slashes

## [0.3.0] - 2021-05-06
### Added
- API Support.
- Support for statistics

### Changed
- Maintenance Changes.
- Promote to beta

### Fixed
- Correct logging of dependency.
- Inconsistencies between traditional reports and the 'old' core ones
- Do not rely on default encoding when creating the reports, use UTF-8 always (Issue 6561).

## [0.2.0] - 2021-04-12

### Added
- Support for template sections
- Automation job: support risk, confidence and section configuration
- Passing rules to traditional plus HTML report

### Changed
- Format HTML and XML templates as part of the build

## [0.1.0] - 2021-03-19

### Added
- Support for resources such as JavaScript and images
- Support for template specific i18n property files
- Reload templates on dir change and handle no reports

## [0.0.1] - 2021-03-09

- First version.

[0.27.0]: https://github.com/zaproxy/zap-extensions/releases/reports-v0.27.0
[0.26.0]: https://github.com/zaproxy/zap-extensions/releases/reports-v0.26.0
[0.25.0]: https://github.com/zaproxy/zap-extensions/releases/reports-v0.25.0
[0.24.0]: https://github.com/zaproxy/zap-extensions/releases/reports-v0.24.0
[0.23.0]: https://github.com/zaproxy/zap-extensions/releases/reports-v0.23.0
[0.22.0]: https://github.com/zaproxy/zap-extensions/releases/reports-v0.22.0
[0.21.0]: https://github.com/zaproxy/zap-extensions/releases/reports-v0.21.0
[0.20.0]: https://github.com/zaproxy/zap-extensions/releases/reports-v0.20.0
[0.19.0]: https://github.com/zaproxy/zap-extensions/releases/reports-v0.19.0
[0.18.0]: https://github.com/zaproxy/zap-extensions/releases/reports-v0.18.0
[0.17.0]: https://github.com/zaproxy/zap-extensions/releases/reports-v0.17.0
[0.16.0]: https://github.com/zaproxy/zap-extensions/releases/reports-v0.16.0
[0.15.0]: https://github.com/zaproxy/zap-extensions/releases/reports-v0.15.0
[0.14.0]: https://github.com/zaproxy/zap-extensions/releases/reports-v0.14.0
[0.13.0]: https://github.com/zaproxy/zap-extensions/releases/reports-v0.13.0
[0.12.0]: https://github.com/zaproxy/zap-extensions/releases/reports-v0.12.0
[0.11.0]: https://github.com/zaproxy/zap-extensions/releases/reports-v0.11.0
[0.10.0]: https://github.com/zaproxy/zap-extensions/releases/reports-v0.10.0
[0.9.1]: https://github.com/zaproxy/zap-extensions/releases/reports-v0.9.1
[0.9.0]: https://github.com/zaproxy/zap-extensions/releases/reports-v0.9.0
[0.8.0]: https://github.com/zaproxy/zap-extensions/releases/reports-v0.8.0
[0.7.0]: https://github.com/zaproxy/zap-extensions/releases/reports-v0.7.0
[0.6.0]: https://github.com/zaproxy/zap-extensions/releases/reports-v0.6.0
[0.5.0]: https://github.com/zaproxy/zap-extensions/releases/reports-v0.5.0
[0.4.0]: https://github.com/zaproxy/zap-extensions/releases/reports-v0.4.0
[0.3.0]: https://github.com/zaproxy/zap-extensions/releases/reports-v0.3.0
[0.2.0]: https://github.com/zaproxy/zap-extensions/releases/reports-v0.2.0
[0.1.0]: https://github.com/zaproxy/zap-extensions/releases/reports-v0.1.0
[0.0.1]: https://github.com/zaproxy/zap-extensions/releases/reports-v0.0.1<|MERGE_RESOLUTION|>--- conflicted
+++ resolved
@@ -4,15 +4,13 @@
 The format is based on [Keep a Changelog](https://keepachangelog.com/en/1.0.0/).
 
 ## Unreleased
-<<<<<<< HEAD
+
+
 ### Fixed
 - Fixed Sections Option not fully shown in Generate Report Dialog.
 
-=======
-
-
 ## [0.27.0] - 2023-12-19
->>>>>>> 4e4a67da
+
 ### Changed
 - Dependency updates.
 
