<!DOCTYPE html PUBLIC "-//W3C//DTD HTML 3.2 Final//EN">
<HTML>
<HEAD>
<TITLE>Traditional Markdown Report</TITLE>
</HEAD>
<BODY>
	<H1>Traditional Markdown Report</H1>

	<H3>Sample</H3>
<<<<<<< HEAD
	<H4>About riskdesc</H4>
	riskdesc - Is a combination identifier, showing Risk followed by
	Confidence (in brackets). For example
	<code>High (Medium)</code>
	as shown in example below, would indicate a High risk issue identified
	with Medium confidence.
=======
  <H4>About riskdesc</H4>
	riskdesc - Is a combination identifier, showing Risk followed by
	Confidence (in brackets). For example
	<code>High (Medium)</code>
	as shown in example below, would indicate a High risk issue identified with Medium confidence.
>>>>>>> 92084dd7
	<pre>

# ZAP Scanning Report

## Summary of Alerts

| Risk Level | Number of Alerts |
| --- | --- |
| High | 2 |
| Medium | 4 |
| Low | 8 |
| Informational | 6 |

## Alerts

| Name | Risk Level | Number of Instances |
| --- | --- | --- |
| Anti-CSRF Tokens Check | High | 10 |
| Cross Site Scripting (Reflected) | High | 2 |
| Buffer Overflow | Medium | 529 |
| Content Security Policy (CSP) Header Not Set | Medium | 58 |
| Example Passive Scan Rule: Denial of Service | Medium | 7 |
| X-Frame-Options Header Not Set | Medium | 55 |
| Absence of Anti-CSRF Tokens | Low | 73 |
| Application Error Disclosure | Low | 1 |
| Cookie No HttpOnly Flag | Low | 1 |
| Cookie without SameSite Attribute | Low | 2 |
| In Page Banner Information Leak | Low | 3 |
| Information Disclosure - Debug Error Messages | Low | 1 |
| Permissions Policy Header Not Set | Low | 59 |
| X-Content-Type-Options Header Missing | Low | 62 |
| Information Disclosure - Suspicious Comments | Informational | 58 |
| Loosely Scoped Cookie | Informational | 3 |
| Modern Web Application | Informational | 33 |
| Non-Storable Content | Informational | 2 |
| Storable and Cacheable Content | Informational | 64 |
| User Controllable HTML Element Attribute (Potential XSS) | Informational | 32 |

## Alert Detail

### [ Anti-CSRF Tokens Check ](https://www.zaproxy.org/docs/alerts/20012/)

##### High (Medium)

### Description

A cross-site request forgery is an attack that involves forcing a victim to send an HTTP request to a target destination without their knowledge or intent in order to perform an action as the victim. The underlying cause is application functionality using predictable URL/form actions in a repeatable way. The nature of the attack is that CSRF exploits the trust that a web site has for a user. By contrast, cross-site scripting (XSS) exploits the trust that a user has for a web site. Like XSS, CSRF attacks are not necessarily cross-site, but they can be. Cross-site request forgery is also known as CSRF, XSRF, one-click attack, session riding, confused deputy, and sea surf.

CSRF attacks are effective in a number of situations, including:
    * The victim has an active session on the target site.
    * The victim is authenticated via HTTP auth on the target site.
    * The victim is on the same local network as the target site.

CSRF has primarily been used to perform an action against a target site using the victim's privileges, but recent techniques have been discovered to disclose information by gaining access to the response. The risk of information disclosure is dramatically increased when the target site is vulnerable to XSS, because XSS can be used as a platform for CSRF, allowing the attack to operate within the bounds of the same-origin policy.

* URL: http://localhost:8080/bodgeit/advanced.jsp
  * Method: `GET`
  * Parameter: ``
  * Attack: ``
  * Evidence: `&lt;form id="advanced" name="advanced" method="POST" onsubmit="return validateForm(this);false;"&gt;`
* URL: http://localhost:8080/bodgeit/advanced.jsp
  * Method: `GET`
  * Parameter: ``
  * Attack: ``
  * Evidence: `&lt;form id="query" name="advanced" method="POST"&gt;`
* URL: http://localhost:8080/bodgeit/basket.jsp
  * Method: `GET`
  * Parameter: ``
  * Attack: ``
  * Evidence: `&lt;form action="basket.jsp" method="post"&gt;`

</pre>

</BODY>
</HTML>
<|MERGE_RESOLUTION|>--- conflicted
+++ resolved
@@ -7,20 +7,14 @@
 	<H1>Traditional Markdown Report</H1>
 
 	<H3>Sample</H3>
-<<<<<<< HEAD
-	<H4>About riskdesc</H4>
-	riskdesc - Is a combination identifier, showing Risk followed by
-	Confidence (in brackets). For example
+	<H4>
+		Header
+		<code>Risk (Confidence)</code>
+	</H4>
+	This header is a combination identifier, showing Risk followed by
+	Confidence. For example
 	<code>High (Medium)</code>
-	as shown in example below, would indicate a High risk issue identified
-	with Medium confidence.
-=======
-  <H4>About riskdesc</H4>
-	riskdesc - Is a combination identifier, showing Risk followed by
-	Confidence (in brackets). For example
-	<code>High (Medium)</code>
-	as shown in example below, would indicate a High risk issue identified with Medium confidence.
->>>>>>> 92084dd7
+	, would indicate a High risk issue identified with Medium confidence.
 	<pre>
 
 # ZAP Scanning Report
