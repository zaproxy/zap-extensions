--- conflicted
+++ resolved
@@ -4,14 +4,12 @@
 The format is based on [Keep a Changelog](https://keepachangelog.com/en/1.0.0/).
 
 ## Unreleased
-<<<<<<< HEAD
 
 ### Added
 - gRPC WebSocket Support Added
-=======
+- 
 ### Fixed
 - Do not try to decode non-gRPC responses when active scanning, which would lead to unnecessary warnings.
->>>>>>> 3350e8ca
 
 ## [0.1.0] - 2024-06-11
 
