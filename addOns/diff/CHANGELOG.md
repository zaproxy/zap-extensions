# Changelog
All notable changes to this add-on will be documented in this file.

The format is based on [Keep a Changelog](https://keepachangelog.com/en/1.0.0/).

## Unreleased
<<<<<<< HEAD
### Updated
- Add-on help content.
=======


## [15] - 2024-05-07
>>>>>>> db4835f7
### Added
- Support for menu weights (Issue 8369).

### Changed
- Update minimum ZAP version to 2.15.0.
- Maintenance changes.

## [14] - 2023-10-12
### Changed
- Update minimum ZAP version to 2.14.0.
- Maintenance changes.

## [13] - 2023-07-11
### Changed
- Update minimum ZAP version to 2.13.0.
- Maintenance changes.

## [12] - 2022-10-27
### Changed
- Maintenance changes.
- Update minimum ZAP version to 2.12.0.

## [11] - 2021-10-06
### Changed
- Update minimum ZAP version to 2.11.0.
- Maintenance changes.
- Updated menu items to use title caps (Issue 2000).

## [10] - 2020-01-17
### Added
- Add info and repo URLs.

## [9] - 2019-06-07

- Maintenance changes.
- Bundle Diff Utils library instead of relying on core.

## 8 - 2017-11-27

- Updated for 2.7.0.

## 7 - 2017-04-03

- Minor code changes.

## 6 - 2015-12-04

- Do not add line break tags to resultant diff (Issue 1571)
- Automatically close the diff dialogue when uninstalling.

## 5 - 2015-04-13

- Added 'Lock Scrolling' checkbox so that this can be disabled if required.
- Updated for ZAP 2.4

## 4 - 2014-04-10

- Updated to use the latest core changes (Issue 609).
- Changed help file structure to support internationalisation (Issue 981).
- Added content-type to help pages (Issue 1080).
- Updated add-on dir structure (Issue 1113).

## 3 - 2013-09-11

- Support requests, moved to beta and updated to ZAP 2.2.0

## 2 - 2013-03-04

- Changed to clear the panels (text areas) before showing a new diff.
- Changed to not enable the option "Diff 2 responses" if the "Sites" tree root node is selected.

## 1 - 2013-02-26

- First version.

[15]: https://github.com/zaproxy/zap-extensions/releases/diff-v15
[14]: https://github.com/zaproxy/zap-extensions/releases/diff-v14
[13]: https://github.com/zaproxy/zap-extensions/releases/diff-v13
[12]: https://github.com/zaproxy/zap-extensions/releases/diff-v12
[11]: https://github.com/zaproxy/zap-extensions/releases/diff-v11
[10]: https://github.com/zaproxy/zap-extensions/releases/diff-v10
[9]: https://github.com/zaproxy/zap-extensions/releases/diff-v9<|MERGE_RESOLUTION|>--- conflicted
+++ resolved
@@ -4,14 +4,10 @@
 The format is based on [Keep a Changelog](https://keepachangelog.com/en/1.0.0/).
 
 ## Unreleased
-<<<<<<< HEAD
 ### Updated
 - Add-on help content.
-=======
-
 
 ## [15] - 2024-05-07
->>>>>>> db4835f7
 ### Added
 - Support for menu weights (Issue 8369).
 
