# Changelog
All notable changes to this add-on will be documented in this file.

The format is based on [Keep a Changelog](https://keepachangelog.com/en/1.0.0/).

## Unreleased
<<<<<<< HEAD
### Updated
- Add-on help content.
=======
### Added
- Support for menu weights (Issue 8369)
>>>>>>> f66f7e8e

## [14] - 2023-10-12
### Changed
- Update minimum ZAP version to 2.14.0.
- Maintenance changes.

## [13] - 2023-07-11
### Changed
- Update minimum ZAP version to 2.13.0.
- Maintenance changes.

## [12] - 2022-10-27
### Changed
- Maintenance changes.
- Update minimum ZAP version to 2.12.0.

## [11] - 2021-10-06
### Changed
- Update minimum ZAP version to 2.11.0.
- Maintenance changes.
- Updated menu items to use title caps (Issue 2000).

## [10] - 2020-01-17
### Added
- Add info and repo URLs.

## [9] - 2019-06-07

- Maintenance changes.
- Bundle Diff Utils library instead of relying on core.

## 8 - 2017-11-27

- Updated for 2.7.0.

## 7 - 2017-04-03

- Minor code changes.

## 6 - 2015-12-04

- Do not add line break tags to resultant diff (Issue 1571)
- Automatically close the diff dialogue when uninstalling.

## 5 - 2015-04-13

- Added 'Lock Scrolling' checkbox so that this can be disabled if required.
- Updated for ZAP 2.4

## 4 - 2014-04-10

- Updated to use the latest core changes (Issue 609).
- Changed help file structure to support internationalisation (Issue 981).
- Added content-type to help pages (Issue 1080).
- Updated add-on dir structure (Issue 1113).

## 3 - 2013-09-11

- Support requests, moved to beta and updated to ZAP 2.2.0

## 2 - 2013-03-04

- Changed to clear the panels (text areas) before showing a new diff.
- Changed to not enable the option "Diff 2 responses" if the "Sites" tree root node is selected.

## 1 - 2013-02-26

- First version.

[14]: https://github.com/zaproxy/zap-extensions/releases/diff-v14
[13]: https://github.com/zaproxy/zap-extensions/releases/diff-v13
[12]: https://github.com/zaproxy/zap-extensions/releases/diff-v12
[11]: https://github.com/zaproxy/zap-extensions/releases/diff-v11
[10]: https://github.com/zaproxy/zap-extensions/releases/diff-v10
[9]: https://github.com/zaproxy/zap-extensions/releases/diff-v9<|MERGE_RESOLUTION|>--- conflicted
+++ resolved
@@ -4,13 +4,11 @@
 The format is based on [Keep a Changelog](https://keepachangelog.com/en/1.0.0/).
 
 ## Unreleased
-<<<<<<< HEAD
 ### Updated
 - Add-on help content.
-=======
 ### Added
 - Support for menu weights (Issue 8369)
->>>>>>> f66f7e8e
+
 
 ## [14] - 2023-10-12
 ### Changed
