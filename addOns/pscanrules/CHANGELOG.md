# Changelog
All notable changes to this add-on will be documented in this file.

The format is based on [Keep a Changelog](https://keepachangelog.com/en/1.0.0/).

## Unreleased
### Changed
- The Big Redirect scan rule will now also alert on responses that have multiple HREFs (idea from xnl-h4ck3r).
    - It also now includes example alert and alert reference functionality for documentation generation and cross linking purposes (Issues 6119, 7100, and 8189).
- Update reference for X-Content-Type-Options Header Missing and Content-Type Header Missing (Issue 8262).
    - They now also include example alerts for documentation generation and cross linking purposes (Issues 6119, 7100, and 8189).
- Update reference for Loosely Scoped Cookie (Issue 8262).
<<<<<<< HEAD
- Update reference for Charset Mismatch (Issue 8262).
- Update reference for Strict-Transport-Security Header (Issue 8262).
=======
- The Absence of Anti-CSRF Tokens scan rule now takes into account the Partial Match settings from the Anti-CSRF Options (Issue 8280).
>>>>>>> b1675cbe

## [53] - 2023-11-30
### Changed
- The Application Error Disclosure rule no longer considers responses that contain ISO control characters (those which are likely to be binary file types).
- The Time Stamp Disclosure rule now includes the header field name as Parameter in alerts when a time stamp is identified in a header value (Issue 8160).
- Maintenance changes.

## [52] - 2023-10-12
### Fixed
- The CSRF Countermeasures scan rule now skips responses that are not HTML (Issue 7890).
- A potential NullPointerException when a CSP declared via META tag was invalid.

### Changed
- Update minimum ZAP version to 2.14.0.
- CSP scan rule: Add deprecation warning for inclusion of prefetch-src (Issue 8077).

## [51] - 2023-09-08
### Added
- The following now include example alert functionality for documentation generation purposes (Issue 6119):
  - Loosely Scoped Cookie scan rule.

### Changed
- Dependency updates.
- Maintenance changes.
- The alerts of the Hash Disclosure scan rule no longer have the evidence duplicated in the Other Info field.
- Depend on newer version of Common Library add-on.
- Use vulnerability data directly from Common Library add-on.

## [50] - 2023-07-11
### Added
- The following now include example alert functionality for documentation generation purposes (Issue 6119):
    - Re-examine Cache-control Directives Scan Rule
    - X-Backend-Server Scan Rule
    - X-ChromeLogger-Data Header Information Leak Scan Rule

### Changed
- Update minimum ZAP version to 2.13.0.

## [49] - 2023-06-06
### Changed
- The X-AspNet-Version Response Header Scan Rule now includes example alert functionality for documentation generation purposes (Issue 6119).
- The Information Disclosure Suspicious Comments scan rule:
    - Now includes example alert functionality for documentation generation purposes (Issue 6119).
    - Now has a Alert Tag with a OWASP WSTG reference.
    - Added 'DEBUG' to list of suspicious comments.
    - Added custom payload support (via Custom Payloads add-on).
    - Removed suspicious-comments.txt file in favor of payload editing via Custom Payloads add-on.

### Fixed
- Ensure Custom Payloads support can be properly unloaded.

## [48] - 2023-05-03
### Added
- Added alert examples to Directory Browsing (Issue 6119).
- Added Trusted Domains in Cross-Domain JavaScript Source File Inclusion (Issue 7775).

### Changed
- Application Error Scan Rule no longer checks JavaScript or CSS responses unless threshold is Low (Issue 7724).
- The Cross-Domain JavaScript Source File Inclusion scan rule now includes example alert functionality for documentation generation purposes (Issue 6119).
- Adjust alert details of Directory Browsing, use same name and description, and use the other info field for the name of the web server identified.

## [47] - 2023-04-04
### Fixed
- Correct required version of Common Library add-on.
- Prevent error with the CSP scan rule when scanning `meta` elements with missing `http-equiv` attribute.

## [46] - 2023-03-03
### Changed
- The PII Disclosure scan rule:
    - Now includes a solution statement.
    - Now more specifically portrays alert Evidence.
    - Now includes example alert functionality for documentation generation purposes (Issue 6119).
    - Will now only consider PDFs at Low threshold.
- Maintenance changes.
- The HeartBleed scan rule alert now includes a CVE tag.
- Timestamp Disclosure scan rule now excludes values in "RateLimit-Reset", "X-RateLimit-Reset", and "X-Rate-Limit-Reset" headers (Issue 7747).

### Fixed
- The CSP Missing scan rule now alerts when the Content-Security-Policy header is missing, and when the obsolete X-Content-Security-Policy or X-WebKit-CSP are found (Issue 7653).

## [45] - 2023-01-03
### Changed
- The Private Address Disclosure and Session ID in URL Rewrite scan rules now include example alert functionality for documentation generation purposes (Issue 6119 and 7100).
- The Content Security Policy scan rule will now alert when "unsafe-eval" is allowed.
- Maintenance changes.
- The Salvation2 library used by the CSP scan rule was upgraded to v3.0.1. Alerts may now have an alert condition if the policy contains characters outside the accepted set.
- The CSP scan rule now includes handling for policies defined in META tags, as well as two new alerts pertaining to those policies (Issue 7303).

### Fixed
- The Modern App Detection scan rule now ignores non-HTML files (Issue 7617).

## [44] - 2022-10-27
### Added
- The following scan rules were added, having been promoted from Beta:
  - Big Redirects
  - Directory Browsing
  - Hash Disclosure
  - HeartBleed
  - Insecure Form Load
  - Insecure Form Post
  - Link Target
  - Modern App Detection
  - PII
  - Retrieved From Cache
  - Server Header Info Leak
  - Strict Transport Security
  - User Controlled Charset
  - User Controlled Cookie
  - User Controlled HTML Attributes
  - User Controlled Javascript Event
  - User Controlled Open Redirect
  - X-Backend-Server Information Leak
  - X-ChromeLogger-Data Info Leak

### Changed
- Update minimum ZAP version to 2.12.0.
- The Server Header Information Leak scan rule now has functionality to generate example alerts for documentation purposes (Issue 6119).
- Maintenance changes.

## [43] - 2022-09-15
### Changed
- Reduce Cache Control scan rule confidence to Low, and add new reference (Issue 6446).
- Added new Custom Payloads alert tag to the example alerts of the Username IDOR and Application Error scan rules.
- Maintenance changes.
- The Timestamp Disclosure scan rule is now scoped to a 10 year range with a cap at the Y2038 rollover point (Issue 6741).
- The Content Security Policy Header Not Set scan rule will no longer alert if CSP is specified via META tag (Issue 7303).

## [42] - 2022-07-15
### Changed
- The Content Security Policy scan rule will now raise alerts at High confidence, all alerts now include the appropriate header as the "parameter" value, and has functionality to generate example alerts for documentation purposes.
- The Content Security Policy scan rule will now raise an alert when the assessed policy contains non-ASCII characters (Issue 7379).

## [41] - 2022-06-24
### Changed
- Maintenance changes.
- The "Viewstate without MAC Signature (Unsure)" alert will now only be raised at Low Alert Threshold (Issue 7230).
- The Content Security Policy scan rule will now alert when "unsafe-hashes" are allowed.

### Fixed
-  Correct parameter and evidence for Cookie without SameSite Attribute when SAMESITE was set to None (Issue 7358).

## [40] - 2022-04-05
### Changed
- Clarify the alert solution for the Cache Control scan rule.

### Added
- Content Security Policy (CSP) Header Not Set scan rule promoted to release.

## [39] - 2022-03-07
### Added
- Alert refs for the alerts which use them (10020 and 10032).

### Changed
- Moved the detail information in Content Security Policy Rule to the otherInfo field and added alertRef ids.
- Address false positive condition for Timestamp Disclosure scan rule when values are percentages (Issue 7057).
- Update Cache-control scan rule name, description, and solution to make it more clear that there are cases in which caching is reasonable. Reduced risk to Info (Issue 6462).
- Maintenance changes.
- The CSRF Token scan rule will now raise alerts as Medium risk and Low confidence (Issue 7021).

### Fixed
- CSP scan rule will now alert in situations where default-src contains 'unsafe-inline' or is not defined (Issue 7120). In certain situations this may mean a marked increase in CSP related Alerts.
- A typo was corrected in the CSP scan rule which was causing invalid assessment of "connect-src" directives.

## [38] - 2022-01-07
### Changed
- Update minimum ZAP version to 2.11.1.
- Renamed 'X-Frame-Options Header Not Set' alert to 'Missing Anti-clickjacking Header', and associated scan rule 'X-Frame-Options Header' to 'Anti-clickjacking Header'. The rule already considered Content-Security-Policy 'frame-ancestors' which is a more modern solution to the same concern. Updated associated solution text. (Issue 6937)
- Content Security Policy scan rule will no longer classify "require-trusted-types-for" or "trusted-types" directives as unknown (Issue 6602).

## [37] - 2021-12-01
### Added
- OWASP Top Ten 2021/2017 mappings for Insecure Authentication scan rule.
- OWASP Web Security Testing Guide v4.2 mappings where applicable.

### Changed
- Timestamp Disclosure scan rule now excludes values in "Expect-CT" headers (Issue 6725), as well as zero strings (Issue 6761).
- Dependency updates.
- Maintenance changes.

## [36] - 2021-10-06
### Added
- OWASP Top Ten 2021/2017 mappings.

### Changed
- Update minimum ZAP version to 2.11.0.

### Fixed
- Fixed reference URL on CORS misconfiguration.
- Reduce false positives from Private IP Disclosure scan rule (Issue 6749).

## [35] - 2021-07-06
### Changed
- Maintenance changes.

### Fixed
- Correct dependency requirements.

## [34] - 2021-06-17
### Changed
- Cache-control scan rule no longer checks if Pragma is set or not.
- Maintenance changes.
- The Timestamp Disclosure scan rule now excludes values in "Report-To" or "NEL" headers (Issue 6493).
- The Timestamp Disclosure scan rule no longer considers font type requests or responses when looking for possible timestamps (Issue 6274).
- X-Frame-Options scan rule CWE ID changed from 16 to 1021.
- Discontinued use of CWE-16 and switched to more specific weaknesses in the following scan rules:
  - Character Set Mismatch
  - Content Security Policy
  - Cookie HttpOnly
  - Cookie SameSite
  - JSF ViewState
  - MS ViewState
  - X-Content-Type-Options
- Cache-control scan rule no longer checks CSS messages unless threshold is Low (Issue 6596).
- Cookie SameSite Attribute scan rule now handles the value "none" (Issue 6482).
- Content Security Policy rule has been upgraded to use version 3 of the Salvation library.
  - Messages with multiple CSPs are no longer merged/intersected instead the policies are analyzed individually.
- Update links to repository.

## [33] - 2021-01-29
### Added
- Added Express error string pattern (Issue 6412).
- Added sort to form field names that are displayed in Anti-CSRF alert other info field, duplicate names (arrays) are combined and not repeated.

### Changed
- X-Frame-Options (XFO) scan rule no longer suggests the use of "ALLOW-FROM", and also includes CSP "frame-ancestors" as an alternative.
  - XFO headers implementing "ALLOW-FROM" will now be considered malformed.
- The Suspicious Comments scan rule will raise one alert per pattern per page and use more suitable evidence.

## [32] - 2021-01-20
### Changed
- The Suspicious Comments scan rule will include the offending line as evidence.
- The Suspicious Comments scan rule will raise one alert per finding, instead of one aggregated alert per HTTP message.

## [31] - 2020-12-15
### Changed
- Now targeting ZAP 2.10.
- The following scan rules now support Custom Page definitions:
  - Application Error
  - Cache Control
  - X-Content-Type-Options
  - X-Frame-Options

## [30] - 2020-11-26
### Changed
- The CSP scan rule now checks if the form-action directive allows wildcards.
- The CSP scan rule now includes further information in the description of allowed wildcard directives alerts when the impacted directive is one (or more) which doesn't fallback to default-src.
- Maintenance changes.
- Changed ViewState and XFrameOption rules to return example alerts for the docs.
- Handle an IllegalArgumentException that could occur in the CSP scan rule if multiple CSP headers were present and one (or more) had a report-uri directive when trying to merge them.
- Allow to ignore cookies in same site and loosely scoped scan rules.
- The Application Error scan rule will not alert on web assembly responses.

## [29] - 2020-06-01
### Changed
- Updated owasp.org references (Issue 5962).
- Correct spelling of "frame-ancestors" in the alert details of the CSP scan rule wildcard directive check (Issue 6014).

## [28] - 2020-04-08

### Changed
- 'CSP Scanner' rule upgrade salvation library to v2.7.2.
- 'CSP Scanner' rule now merges (intersects) multiple CSP header fields to more accurately evaluate policies and prevent parsing issues (Issue 5931).
- 'X-Frame-Options Header Scanner' replace now invalid MSDN reference link with MDN link on X-Frame-Options (Issue 5867).
- 'Information Disclosure Referrer' scan rule added support for looking up evidence against an Open Source Bank Identification Number List. Confidence is now modified based on whether the lookup is successful or not. Additional details are added to 'Other Info' if available (Issue 5842).

## [27] - 2020-02-11

### Changed
- Minimum ZAP version is now 2.9.0. (Various scan rules adjusted to address core deprecations.)
- 'Username Hash Found' scan rule now uses updated core functionality to retrieve configured users.
- Tweak help for 'Cookie HttpOnly' scan rule.
- 'Information Disclosure: Suspicious Comments' if matched within script block or JS response raise Alert with Low confidence.
- Migrate an input file from Beta to Release that were missed during previous promotions.
  - This addresses errors such as `[ZAP-PassiveScanner] ERROR org.zaproxy.zap.extension.pscanrules.InformationDisclosureInURL  - No such file: .... /xml/URL-information-disclosure-messages.txt`
- 'Application Error' scan rule now supports custom payloads when used in conjunction with the Custom Payloads addon.
- Timestamp Disclosure scan rule now only considers potential timestamps within plus or minus one year when used at High threshold (Issue 5837).
- 'Application Error' scan rule's patterns file `application_errors.xml` is now copied to ZAP's home directory, which means it is editable by the user. As well as being more consistent with other similar input files.
- 'Information Disclosure - Sensitive Information in URL' correct evidence field for some alerts, and enhance other info details (Issue 5832).
- Maintenance changes.

### Removed
- 'Header XSS Protection' was deprecated and removed (Issue 5849).

### Fixed
- Fix typo in the help page.

## [26] - 2020-01-17

### Changed
- "Cookie HttpOnly", "Cookie Secure Flag", and "Cookie Without SameSite Attribute" scan rules no longer alert on expired (deleted) cookies (Issue 5295).

### Added
- Added links to the code in the help.
- Add info and repo URLs.

## [25] - 2019-12-16

### Changed
- Content Security Policy scan rule: Update to Salvation 2.7.0, add handling for script-src-elem, script-src-attr, style-src-elem, and style-src-attr (Issue 5459).
- Minimum ZAP version is now 2.8.0.

### Added
- The following scan rules were added, promoted from Beta to Release:
  - Cookie Without SameSite Attribute
  - Cross Domain Misconfiguration
  - Information Disclosure: In URL
  - Information Disclosure: Referrer
  - Information Disclosure: Suspicious Comments
  - Server Leaks Information via "X-Powered-By" HTTP Response Header Field(s)
  - Timestamp Disclosure
  - Username Hash Found
  - X-AspNet-Version Response Header Scanner
  - X-Debug-Token Information Leak

## [24] - 2019-06-07

- Maintenance changes.
- Migrate CSP Scanner into the main passive scan release package (promoting it to Release). Upgrade Salvation (dependency) to 2.6.0.
- Application Error scanner change for HTTP 500. Alert changed to low risk for HTTP 500, and not raised at all when Threshold is High.
- Updated the reference link for the alert: Web Browser XSS Protection Not Enabled.
- Promote Charset Mismatch Scanner to release (Issue 4460).
- Promote ViewState Scanner to release (Issue 4453).
- Promote Insecure JSF ViewState Scanner to release (Issue 4455).
- Promote Insecure Authentication Scanner to release (Issue 4456).
- Promote Information Disclosure Debug Errors Scanner to release (Issue 4457).
- Promote CSRF Countermeasures Scanner to release (Issue 4458).
- Promote Cookie Loosely Scoped Scanner to release (Issue 4459).

## 23 - 2018-08-15

- Fix a typo in the description of Referer Exposes Session ID.
- Address false negative on jsessionid in URL Rewrite when preceded by a semi-colon and potentially followed by parameters (Issue 3008).
- Address potential false positive in Cross Domain Script Inclusion Scanner by ensuring that only HTML responses are analyzed.

## 22 - 2018-01-19

- Retired the password auto-complete passive scan rule (Issue 4215).

## 21 - 2017-11-27

- Update for 2.7.0, Minor code changes to address deprecation.

## 20 - 2017-11-24

- Fix false positive with Secure Pages Include Mixed Content and JavaScript files (Issue 3581).
- Fix false positive with Private IP Disclosure when target is a private IP on a non-standard port (Issue 3549).
- Fix false positive with X-Content-Type-Options Header Missing with certain system locales.
- Fix X-Content-Type-Options help content (Issue 3986).
- Remove N/A value from parameter of alert Session ID in URL Rewrite.

## 19 - 2017-04-06

- Correct evidence of alerts raised by scanner "Application Error Disclosure".
- Fixed some false positives caused by scanner "Private Address Disclosure".
- Add support for cookie ignore rule.

## 18 - 2016-08-09

- Only report issues on errors and redirects at LOW threshold.
- Only report X-Frame-Options issues at LOW threshold if CSP 'frame-ancestors' element present.
- Issue 2732: False positives for security headers missing due to redirections.

## 17 - 2016-07-15

- Correctly check that the cookie being set has the Secure and HttpOnly attributes.
- Do not set the attack field for Private IP Disclosure and Secure Pages Include Mixed Content.
- Remove "N/A" parameter from the alert of Application Error Disclosure.
- Issue 2539 - X-Frame-Options passive scanner, add compliance variants.
- Corrected Password Autocomplete parameter in alert

## 16 - 2016-06-02

- Issue 823 - i18n (internationalise) release passive scan rules.
- Add CWE and WASC IDs to passive scanners which may have been lacking those details.
- Issue 2405 - Accommodate responses with multiple Cache-Control headers.
- Issue 395 - Add handling for allowed cross domain hosts (via context definition at HIGH threshold).

## 15 - 2015-12-04

- Issue 1594 - TestInfoSessionIdURL overhaul matching mechanism.

## 14 - 2015-09-07

- Issue 1600 - XFrameOptionScanner, add handling to prevent alerts on error responses at High threshold.
- Issue 760 - XContentTypeOptionsScanner, add handling to prevent alerts on error responses at High threshold.

## 13 - 2015-08-23

- Minor code changes.

## 12 - 2015-04-13

- Minor fixes to XFrameOptionsScanner (Issue 1256).
- XContentTypeOptionsScanner Internationalization (Issue 1343).
- XContentTypeOptionsScanner default/error page updates (Issue 760).
- TestInfoSessionIdURL added value length check to reduce false positives (Issue 1396).
- Application Error Disclosure shows evidence in attack (Issue 1487).
- Updated to ZAP 2.4.
- Issue 823: i18n active/passive scan rules.

## 11 - 2014-06-14

- Improved scanner "Web Browser XSS Protection Not Enabled" (former "IE8's XSS protection filter not disabled");
- Fixed duplicated plug-in ID.

## 10 - 2014-05-21

- Fixed an issue with search of strings that affected "Application Error disclosure" scanner (Issue 1186).

## 9 - 2014-04-10

- Added reference for X-Content-Type-Options header missing.
- Changed help file structure to support internationalisation (Issue 981).
- Added content-type to help pages (Issue 1080).
- Changed passive scanners to expose its IDs (Issue Issue 1101).
- Updated add-on dir structure (Issue 1113).

## 8 - 2013-10-21

- Refactored new plugins for information disclosure detection

## 7 - 2013-09-11

- Updated to be compatible with 2.2.0

## 4 - 2013-04-18

- Updated for ZAP 2.1.0

## 3 - 2013-01-17

- Updated to support new addon format

## 1 - 2012-12-10



[53]: https://github.com/zaproxy/zap-extensions/releases/pscanrules-v53
[52]: https://github.com/zaproxy/zap-extensions/releases/pscanrules-v52
[51]: https://github.com/zaproxy/zap-extensions/releases/pscanrules-v51
[50]: https://github.com/zaproxy/zap-extensions/releases/pscanrules-v50
[49]: https://github.com/zaproxy/zap-extensions/releases/pscanrules-v49
[48]: https://github.com/zaproxy/zap-extensions/releases/pscanrules-v48
[47]: https://github.com/zaproxy/zap-extensions/releases/pscanrules-v47
[46]: https://github.com/zaproxy/zap-extensions/releases/pscanrules-v46
[45]: https://github.com/zaproxy/zap-extensions/releases/pscanrules-v45
[44]: https://github.com/zaproxy/zap-extensions/releases/pscanrules-v44
[43]: https://github.com/zaproxy/zap-extensions/releases/pscanrules-v43
[42]: https://github.com/zaproxy/zap-extensions/releases/pscanrules-v42
[41]: https://github.com/zaproxy/zap-extensions/releases/pscanrules-v41
[40]: https://github.com/zaproxy/zap-extensions/releases/pscanrules-v40
[39]: https://github.com/zaproxy/zap-extensions/releases/pscanrules-v39
[38]: https://github.com/zaproxy/zap-extensions/releases/pscanrules-v38
[37]: https://github.com/zaproxy/zap-extensions/releases/pscanrules-v37
[36]: https://github.com/zaproxy/zap-extensions/releases/pscanrules-v36
[35]: https://github.com/zaproxy/zap-extensions/releases/pscanrules-v35
[34]: https://github.com/zaproxy/zap-extensions/releases/pscanrules-v34
[33]: https://github.com/zaproxy/zap-extensions/releases/pscanrules-v33
[32]: https://github.com/zaproxy/zap-extensions/releases/pscanrules-v32
[31]: https://github.com/zaproxy/zap-extensions/releases/pscanrules-v31
[30]: https://github.com/zaproxy/zap-extensions/releases/pscanrules-v30
[29]: https://github.com/zaproxy/zap-extensions/releases/pscanrules-v29
[28]: https://github.com/zaproxy/zap-extensions/releases/pscanrules-v28
[27]: https://github.com/zaproxy/zap-extensions/releases/pscanrules-v27
[26]: https://github.com/zaproxy/zap-extensions/releases/pscanrules-v26
[25]: https://github.com/zaproxy/zap-extensions/releases/pscanrules-v25
[24]: https://github.com/zaproxy/zap-extensions/releases/pscanrules-v24<|MERGE_RESOLUTION|>--- conflicted
+++ resolved
@@ -10,12 +10,9 @@
 - Update reference for X-Content-Type-Options Header Missing and Content-Type Header Missing (Issue 8262).
     - They now also include example alerts for documentation generation and cross linking purposes (Issues 6119, 7100, and 8189).
 - Update reference for Loosely Scoped Cookie (Issue 8262).
-<<<<<<< HEAD
 - Update reference for Charset Mismatch (Issue 8262).
 - Update reference for Strict-Transport-Security Header (Issue 8262).
-=======
 - The Absence of Anti-CSRF Tokens scan rule now takes into account the Partial Match settings from the Anti-CSRF Options (Issue 8280).
->>>>>>> b1675cbe
 
 ## [53] - 2023-11-30
 ### Changed
