--- conflicted
+++ resolved
@@ -13,11 +13,9 @@
 - Update reference for Charset Mismatch (Issue 8262).
 - Update reference for Strict-Transport-Security Header (Issue 8262).
 - The Absence of Anti-CSRF Tokens scan rule now takes into account the Partial Match settings from the Anti-CSRF Options (Issue 8280).
-<<<<<<< HEAD
+
+
 - Update reference for Server Leaks Information via "X-Powered-By" HTTP Response Header Field(s) (Issue 8262).
-=======
-- Maintenance changes.
->>>>>>> bc014a04
 
 ## [53] - 2023-11-30
 ### Changed
