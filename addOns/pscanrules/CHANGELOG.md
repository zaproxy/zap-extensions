# Changelog
All notable changes to this add-on will be documented in this file.

The format is based on [Keep a Changelog](https://keepachangelog.com/en/1.0.0/).

## Unreleased
### Changed
<<<<<<< HEAD
- The X-AspNet-Version Response Header Scan Rule now includes example alert functionality for documentation generation purposes (Issue 6119).
- Added 'DEBUG' to list of suspicious comments.
=======
- The Information Disclosure Suspicious Comments scan rule:
    - Now includes example alert functionality for documentation generation purposes (Issue 6119).
    - Now has a Alert Tag with a OWASP WSTG reference.
    - Added 'DEBUG' to list of suspicious comments.
    - Added custom payload support (via Custom Payloads add-on).
    - Removed suspicious-comments.txt file in favor of payload editing via Custom Payloads add-on.

### Fixed
- Ensure Custom Payloads support can be properly unloaded.
>>>>>>> c175ecb0

## [48] - 2023-05-03
### Added
- Added alert examples to Directory Browsing (Issue 6119).
- Added Trusted Domains in Cross-Domain JavaScript Source File Inclusion (Issue 7775).

### Changed
- Application Error Scan Rule no longer checks JavaScript or CSS responses unless threshold is Low (Issue 7724).
- The Cross-Domain JavaScript Source File Inclusion scan rule now includes example alert functionality for documentation generation purposes (Issue 6119).
- Adjust alert details of Directory Browsing, use same name and description, and use the other info field for the name of the web server identified.

## [47] - 2023-04-04
### Fixed
- Correct required version of Common Library add-on.
- Prevent error with the CSP scan rule when scanning `meta` elements with missing `http-equiv` attribute.

## [46] - 2023-03-03
### Changed
- The PII Disclosure scan rule:
    - Now includes a solution statement.
    - Now more specifically portrays alert Evidence.
    - Now includes example alert functionality for documentation generation purposes (Issue 6119).
    - Will now only consider PDFs at Low threshold.
- Maintenance changes.
- The HeartBleed scan rule alert now includes a CVE tag.
- Timestamp Disclosure scan rule now excludes values in "RateLimit-Reset", "X-RateLimit-Reset", and "X-Rate-Limit-Reset" headers (Issue 7747).

### Fixed
- The CSP Missing scan rule now alerts when the Content-Security-Policy header is missing, and when the obsolete X-Content-Security-Policy or X-WebKit-CSP are found (Issue 7653).

## [45] - 2023-01-03
### Changed
- The Private Address Disclosure and Session ID in URL Rewrite scan rules now include example alert functionality for documentation generation purposes (Issue 6119 and 7100).
- The Content Security Policy scan rule will now alert when "unsafe-eval" is allowed.
- Maintenance changes.
- The Salvation2 library used by the CSP scan rule was upgraded to v3.0.1. Alerts may now have an alert condition if the policy contains characters outside the accepted set.
- The CSP scan rule now includes handling for policies defined in META tags, as well as two new alerts pertaining to those policies (Issue 7303).

### Fixed
- The Modern App Detection scan rule now ignores non-HTML files (Issue 7617).

## [44] - 2022-10-27
### Added
- The following scan rules were added, having been promoted from Beta:
  - Big Redirects
  - Directory Browsing
  - Hash Disclosure
  - HeartBleed
  - Insecure Form Load
  - Insecure Form Post
  - Link Target
  - Modern App Detection
  - PII
  - Retrieved From Cache
  - Server Header Info Leak
  - Strict Transport Security
  - User Controlled Charset
  - User Controlled Cookie
  - User Controlled HTML Attributes
  - User Controlled Javascript Event
  - User Controlled Open Redirect
  - X-Backend-Server Information Leak
  - X-ChromeLogger-Data Info Leak

### Changed
- Update minimum ZAP version to 2.12.0.
- The Server Header Information Leak scan rule now has functionality to generate example alerts for documentation purposes (Issue 6119).
- Maintenance changes.

## [43] - 2022-09-15
### Changed
- Reduce Cache Control scan rule confidence to Low, and add new reference (Issue 6446).
- Added new Custom Payloads alert tag to the example alerts of the Username IDOR and Application Error scan rules.
- Maintenance changes.
- The Timestamp Disclosure scan rule is now scoped to a 10 year range with a cap at the Y2038 rollover point (Issue 6741).
- The Content Security Policy Header Not Set scan rule will no longer alert if CSP is specified via META tag (Issue 7303).

## [42] - 2022-07-15
### Changed
- The Content Security Policy scan rule will now raise alerts at High confidence, all alerts now include the appropriate header as the "parameter" value, and has functionality to generate example alerts for documentation purposes.
- The Content Security Policy scan rule will now raise an alert when the assessed policy contains non-ASCII characters (Issue 7379).

## [41] - 2022-06-24
### Changed
- Maintenance changes.
- The "Viewstate without MAC Signature (Unsure)" alert will now only be raised at Low Alert Threshold (Issue 7230).
- The Content Security Policy scan rule will now alert when "unsafe-hashes" are allowed.

### Fixed
-  Correct parameter and evidence for Cookie without SameSite Attribute when SAMESITE was set to None (Issue 7358).

## [40] - 2022-04-05
### Changed
- Clarify the alert solution for the Cache Control scan rule.

### Added
- Content Security Policy (CSP) Header Not Set scan rule promoted to release.

## [39] - 2022-03-07
### Added
- Alert refs for the alerts which use them (10020 and 10032).

### Changed
- Moved the detail information in Content Security Policy Rule to the otherInfo field and added alertRef ids.
- Address false positive condition for Timestamp Disclosure scan rule when values are percentages (Issue 7057).
- Update Cache-control scan rule name, description, and solution to make it more clear that there are cases in which caching is reasonable. Reduced risk to Info (Issue 6462).
- Maintenance changes.
- The CSRF Token scan rule will now raise alerts as Medium risk and Low confidence (Issue 7021).

### Fixed
- CSP scan rule will now alert in situations where default-src contains 'unsafe-inline' or is not defined (Issue 7120). In certain situations this may mean a marked increase in CSP related Alerts.
- A typo was corrected in the CSP scan rule which was causing invalid assessment of "connect-src" directives.

## [38] - 2022-01-07
### Changed
- Update minimum ZAP version to 2.11.1.
- Renamed 'X-Frame-Options Header Not Set' alert to 'Missing Anti-clickjacking Header', and associated scan rule 'X-Frame-Options Header' to 'Anti-clickjacking Header'. The rule already considered Content-Security-Policy 'frame-ancestors' which is a more modern solution to the same concern. Updated associated solution text. (Issue 6937)
- Content Security Policy scan rule will no longer classify "require-trusted-types-for" or "trusted-types" directives as unknown (Issue 6602).

## [37] - 2021-12-01
### Added
- OWASP Top Ten 2021/2017 mappings for Insecure Authentication scan rule.
- OWASP Web Security Testing Guide v4.2 mappings where applicable.

### Changed
- Timestamp Disclosure scan rule now excludes values in "Expect-CT" headers (Issue 6725), as well as zero strings (Issue 6761).
- Dependency updates.
- Maintenance changes.

## [36] - 2021-10-06
### Added
- OWASP Top Ten 2021/2017 mappings.

### Changed
- Update minimum ZAP version to 2.11.0.

### Fixed
- Fixed reference URL on CORS misconfiguration.
- Reduce false positives from Private IP Disclosure scan rule (Issue 6749).

## [35] - 2021-07-06
### Changed
- Maintenance changes.

### Fixed
- Correct dependency requirements.

## [34] - 2021-06-17
### Changed
- Cache-control scan rule no longer checks if Pragma is set or not.
- Maintenance changes.
- The Timestamp Disclosure scan rule now excludes values in "Report-To" or "NEL" headers (Issue 6493).
- The Timestamp Disclosure scan rule no longer considers font type requests or responses when looking for possible timestamps (Issue 6274).
- X-Frame-Options scan rule CWE ID changed from 16 to 1021.
- Discontinued use of CWE-16 and switched to more specific weaknesses in the following scan rules:
  - Character Set Mismatch
  - Content Security Policy
  - Cookie HttpOnly
  - Cookie SameSite
  - JSF ViewState
  - MS ViewState
  - X-Content-Type-Options
- Cache-control scan rule no longer checks CSS messages unless threshold is Low (Issue 6596).
- Cookie SameSite Attribute scan rule now handles the value "none" (Issue 6482).
- Content Security Policy rule has been upgraded to use version 3 of the Salvation library.
  - Messages with multiple CSPs are no longer merged/intersected instead the policies are analyzed individually.
- Update links to repository.

## [33] - 2021-01-29
### Added
- Added Express error string pattern (Issue 6412).
- Added sort to form field names that are displayed in Anti-CSRF alert other info field, duplicate names (arrays) are combined and not repeated.

### Changed
- X-Frame-Options (XFO) scan rule no longer suggests the use of "ALLOW-FROM", and also includes CSP "frame-ancestors" as an alternative.
  - XFO headers implementing "ALLOW-FROM" will now be considered malformed.
- The Suspicious Comments scan rule will raise one alert per pattern per page and use more suitable evidence.

## [32] - 2021-01-20
### Changed
- The Suspicious Comments scan rule will include the offending line as evidence.
- The Suspicious Comments scan rule will raise one alert per finding, instead of one aggregated alert per HTTP message.

## [31] - 2020-12-15
### Changed
- Now targeting ZAP 2.10.
- The following scan rules now support Custom Page definitions:
  - Application Error
  - Cache Control
  - X-Content-Type-Options
  - X-Frame-Options

## [30] - 2020-11-26
### Changed
- The CSP scan rule now checks if the form-action directive allows wildcards.
- The CSP scan rule now includes further information in the description of allowed wildcard directives alerts when the impacted directive is one (or more) which doesn't fallback to default-src.
- Maintenance changes.
- Changed ViewState and XFrameOption rules to return example alerts for the docs.
- Handle an IllegalArgumentException that could occur in the CSP scan rule if multiple CSP headers were present and one (or more) had a report-uri directive when trying to merge them.
- Allow to ignore cookies in same site and loosely scoped scan rules.
- The Application Error scan rule will not alert on web assembly responses.

## [29] - 2020-06-01
### Changed
- Updated owasp.org references (Issue 5962).
- Correct spelling of "frame-ancestors" in the alert details of the CSP scan rule wildcard directive check (Issue 6014).

## [28] - 2020-04-08

### Changed
- 'CSP Scanner' rule upgrade salvation library to v2.7.2.
- 'CSP Scanner' rule now merges (intersects) multiple CSP header fields to more accurately evaluate policies and prevent parsing issues (Issue 5931).
- 'X-Frame-Options Header Scanner' replace now invalid MSDN reference link with MDN link on X-Frame-Options (Issue 5867).
- 'Information Disclosure Referrer' scan rule added support for looking up evidence against an Open Source Bank Identification Number List. Confidence is now modified based on whether the lookup is successful or not. Additional details are added to 'Other Info' if available (Issue 5842).

## [27] - 2020-02-11

### Changed
- Minimum ZAP version is now 2.9.0. (Various scan rules adjusted to address core deprecations.)
- 'Username Hash Found' scan rule now uses updated core functionality to retrieve configured users.
- Tweak help for 'Cookie HttpOnly' scan rule.
- 'Information Disclosure: Suspicious Comments' if matched within script block or JS response raise Alert with Low confidence.
- Migrate an input file from Beta to Release that were missed during previous promotions.
  - This addresses errors such as `[ZAP-PassiveScanner] ERROR org.zaproxy.zap.extension.pscanrules.InformationDisclosureInURL  - No such file: .... /xml/URL-information-disclosure-messages.txt`
- 'Application Error' scan rule now supports custom payloads when used in conjunction with the Custom Payloads addon.
- Timestamp Disclosure scan rule now only considers potential timestamps within plus or minus one year when used at High threshold (Issue 5837).
- 'Application Error' scan rule's patterns file `application_errors.xml` is now copied to ZAP's home directory, which means it is editable by the user. As well as being more consistent with other similar input files.
- 'Information Disclosure - Sensitive Information in URL' correct evidence field for some alerts, and enhance other info details (Issue 5832).
- Maintenance changes.

### Removed
- 'Header XSS Protection' was deprecated and removed (Issue 5849).

### Fixed
- Fix typo in the help page.

## [26] - 2020-01-17

### Changed
- "Cookie HttpOnly", "Cookie Secure Flag", and "Cookie Without SameSite Attribute" scan rules no longer alert on expired (deleted) cookies (Issue 5295).

### Added
- Added links to the code in the help.
- Add info and repo URLs.

## [25] - 2019-12-16

### Changed
- Content Security Policy scan rule: Update to Salvation 2.7.0, add handling for script-src-elem, script-src-attr, style-src-elem, and style-src-attr (Issue 5459).
- Minimum ZAP version is now 2.8.0.

### Added
- The following scan rules were added, promoted from Beta to Release:
  - Cookie Without SameSite Attribute
  - Cross Domain Misconfiguration
  - Information Disclosure: In URL
  - Information Disclosure: Referrer
  - Information Disclosure: Suspicious Comments
  - Server Leaks Information via "X-Powered-By" HTTP Response Header Field(s)
  - Timestamp Disclosure
  - Username Hash Found
  - X-AspNet-Version Response Header Scanner
  - X-Debug-Token Information Leak

## [24] - 2019-06-07

- Maintenance changes.
- Migrate CSP Scanner into the main passive scan release package (promoting it to Release). Upgrade Salvation (dependency) to 2.6.0.
- Application Error scanner change for HTTP 500. Alert changed to low risk for HTTP 500, and not raised at all when Threshold is High.
- Updated the reference link for the alert: Web Browser XSS Protection Not Enabled.
- Promote Charset Mismatch Scanner to release (Issue 4460).
- Promote ViewState Scanner to release (Issue 4453).
- Promote Insecure JSF ViewState Scanner to release (Issue 4455).
- Promote Insecure Authentication Scanner to release (Issue 4456).
- Promote Information Disclosure Debug Errors Scanner to release (Issue 4457).
- Promote CSRF Countermeasures Scanner to release (Issue 4458).
- Promote Cookie Loosely Scoped Scanner to release (Issue 4459).

## 23 - 2018-08-15

- Fix a typo in the description of Referer Exposes Session ID.
- Address false negative on jsessionid in URL Rewrite when preceded by a semi-colon and potentially followed by parameters (Issue 3008).
- Address potential false positive in Cross Domain Script Inclusion Scanner by ensuring that only HTML responses are analyzed.

## 22 - 2018-01-19

- Retired the password auto-complete passive scan rule (Issue 4215).

## 21 - 2017-11-27

- Update for 2.7.0, Minor code changes to address deprecation.

## 20 - 2017-11-24

- Fix false positive with Secure Pages Include Mixed Content and JavaScript files (Issue 3581).
- Fix false positive with Private IP Disclosure when target is a private IP on a non-standard port (Issue 3549).
- Fix false positive with X-Content-Type-Options Header Missing with certain system locales.
- Fix X-Content-Type-Options help content (Issue 3986).
- Remove N/A value from parameter of alert Session ID in URL Rewrite.

## 19 - 2017-04-06

- Correct evidence of alerts raised by scanner "Application Error Disclosure".
- Fixed some false positives caused by scanner "Private Address Disclosure".
- Add support for cookie ignore rule.

## 18 - 2016-08-09

- Only report issues on errors and redirects at LOW threshold.
- Only report X-Frame-Options issues at LOW threshold if CSP 'frame-ancestors' element present.
- Issue 2732: False positives for security headers missing due to redirections.

## 17 - 2016-07-15

- Correctly check that the cookie being set has the Secure and HttpOnly attributes.
- Do not set the attack field for Private IP Disclosure and Secure Pages Include Mixed Content.
- Remove "N/A" parameter from the alert of Application Error Disclosure.
- Issue 2539 - X-Frame-Options passive scanner, add compliance variants.
- Corrected Password Autocomplete parameter in alert

## 16 - 2016-06-02

- Issue 823 - i18n (internationalise) release passive scan rules.
- Add CWE and WASC IDs to passive scanners which may have been lacking those details.
- Issue 2405 - Accommodate responses with multiple Cache-Control headers.
- Issue 395 - Add handling for allowed cross domain hosts (via context definition at HIGH threshold).

## 15 - 2015-12-04

- Issue 1594 - TestInfoSessionIdURL overhaul matching mechanism.

## 14 - 2015-09-07

- Issue 1600 - XFrameOptionScanner, add handling to prevent alerts on error responses at High threshold.
- Issue 760 - XContentTypeOptionsScanner, add handling to prevent alerts on error responses at High threshold.

## 13 - 2015-08-23

- Minor code changes.

## 12 - 2015-04-13

- Minor fixes to XFrameOptionsScanner (Issue 1256).
- XContentTypeOptionsScanner Internationalization (Issue 1343).
- XContentTypeOptionsScanner default/error page updates (Issue 760).
- TestInfoSessionIdURL added value length check to reduce false positives (Issue 1396).
- Application Error Disclosure shows evidence in attack (Issue 1487).
- Updated to ZAP 2.4.
- Issue 823: i18n active/passive scan rules.

## 11 - 2014-06-14

- Improved scanner "Web Browser XSS Protection Not Enabled" (former "IE8's XSS protection filter not disabled");
- Fixed duplicated plug-in ID.

## 10 - 2014-05-21

- Fixed an issue with search of strings that affected "Application Error disclosure" scanner (Issue 1186).

## 9 - 2014-04-10

- Added reference for X-Content-Type-Options header missing.
- Changed help file structure to support internationalisation (Issue 981).
- Added content-type to help pages (Issue 1080).
- Changed passive scanners to expose its IDs (Issue Issue 1101).
- Updated add-on dir structure (Issue 1113).

## 8 - 2013-10-21

- Refactored new plugins for information disclosure detection

## 7 - 2013-09-11

- Updated to be compatible with 2.2.0

## 4 - 2013-04-18

- Updated for ZAP 2.1.0

## 3 - 2013-01-17

- Updated to support new addon format

## 1 - 2012-12-10



[48]: https://github.com/zaproxy/zap-extensions/releases/pscanrules-v48
[47]: https://github.com/zaproxy/zap-extensions/releases/pscanrules-v47
[46]: https://github.com/zaproxy/zap-extensions/releases/pscanrules-v46
[45]: https://github.com/zaproxy/zap-extensions/releases/pscanrules-v45
[44]: https://github.com/zaproxy/zap-extensions/releases/pscanrules-v44
[43]: https://github.com/zaproxy/zap-extensions/releases/pscanrules-v43
[42]: https://github.com/zaproxy/zap-extensions/releases/pscanrules-v42
[41]: https://github.com/zaproxy/zap-extensions/releases/pscanrules-v41
[40]: https://github.com/zaproxy/zap-extensions/releases/pscanrules-v40
[39]: https://github.com/zaproxy/zap-extensions/releases/pscanrules-v39
[38]: https://github.com/zaproxy/zap-extensions/releases/pscanrules-v38
[37]: https://github.com/zaproxy/zap-extensions/releases/pscanrules-v37
[36]: https://github.com/zaproxy/zap-extensions/releases/pscanrules-v36
[35]: https://github.com/zaproxy/zap-extensions/releases/pscanrules-v35
[34]: https://github.com/zaproxy/zap-extensions/releases/pscanrules-v34
[33]: https://github.com/zaproxy/zap-extensions/releases/pscanrules-v33
[32]: https://github.com/zaproxy/zap-extensions/releases/pscanrules-v32
[31]: https://github.com/zaproxy/zap-extensions/releases/pscanrules-v31
[30]: https://github.com/zaproxy/zap-extensions/releases/pscanrules-v30
[29]: https://github.com/zaproxy/zap-extensions/releases/pscanrules-v29
[28]: https://github.com/zaproxy/zap-extensions/releases/pscanrules-v28
[27]: https://github.com/zaproxy/zap-extensions/releases/pscanrules-v27
[26]: https://github.com/zaproxy/zap-extensions/releases/pscanrules-v26
[25]: https://github.com/zaproxy/zap-extensions/releases/pscanrules-v25
[24]: https://github.com/zaproxy/zap-extensions/releases/pscanrules-v24<|MERGE_RESOLUTION|>--- conflicted
+++ resolved
@@ -5,10 +5,7 @@
 
 ## Unreleased
 ### Changed
-<<<<<<< HEAD
 - The X-AspNet-Version Response Header Scan Rule now includes example alert functionality for documentation generation purposes (Issue 6119).
-- Added 'DEBUG' to list of suspicious comments.
-=======
 - The Information Disclosure Suspicious Comments scan rule:
     - Now includes example alert functionality for documentation generation purposes (Issue 6119).
     - Now has a Alert Tag with a OWASP WSTG reference.
@@ -18,7 +15,6 @@
 
 ### Fixed
 - Ensure Custom Payloads support can be properly unloaded.
->>>>>>> c175ecb0
 
 ## [48] - 2023-05-03
 ### Added
