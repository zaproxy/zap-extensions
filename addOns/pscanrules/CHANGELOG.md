--- conflicted
+++ resolved
@@ -9,11 +9,8 @@
 
 ### Changed
 - Update dependency.
-<<<<<<< HEAD
+- The PII Disclosure scan rule now only evaluates visible text and script blocks in HTML responses at Medium or High alert threshold, while the entire response body is considered at Low alert threshold. To further prevent false positives at Medium or High alert threshold candidate strings with underscore are excluded.
 - Depends on an updated version of the Common Library add-on.
-=======
-- The PII Disclosure scan rule now only evaluates visible text and script blocks in HTML responses at Medium or High alert threshold, while the entire response body is considered at Low alert threshold. To further prevent false positives at Medium or High alert threshold candidate strings with underscore are excluded.
->>>>>>> 4cc81e23
 
 ## [67] - 2025-09-18
 ### Changed
