--- conflicted
+++ resolved
@@ -6,13 +6,10 @@
 ## Unreleased
 ### Fixed
 - The Absence of Anti-CSRF Tokens scan rule now only considers forms with GET method at Low Threshold. (Forms submitted via GET, not forms delivered via GET.)
-<<<<<<< HEAD
-- Updated Timestamp Disclosure Scan Rule to skip JavaScript files when Alert Threshold is set to High (Issue 8380).
-=======
 - The Information Disclosure - Suspicious Comments scan rule:
     - Should now be less false positive prone on JavaScript findings (Issues 6622 & 6736).
     - Now skips obvious font requests even if their content type is text/html or text related.
->>>>>>> bd4e89e5
+- Updated Timestamp Disclosure Scan Rule to skip JavaScript files when Alert Threshold is set to High (Issue 8380).
 
 ### Changed
 - Replace usage of CWE-200 for the following rules (Issue 8712):
