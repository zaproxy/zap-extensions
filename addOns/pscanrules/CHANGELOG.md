# Changelog
All notable changes to this add-on will be documented in this file.

The format is based on [Keep a Changelog](https://keepachangelog.com/en/1.0.0/).

## Unreleased
<<<<<<< HEAD

=======
### Changed
- The Application Error Disclosure rule no longer considers responses that contain ISO control characters (those which are likely to be binary file types).
>>>>>>> 926df6e9

## [52] - 2023-10-12
### Fixed
- The CSRF Countermeasures scan rule now skips responses that are not HTML (Issue 7890).
- A potential NullPointerException when a CSP declared via META tag was invalid.

### Changed
- Update minimum ZAP version to 2.14.0.
- CSP scan rule: Add deprecation warning for inclusion of prefetch-src (Issue 8077).

## [51] - 2023-09-08
### Added
- The following now include example alert functionality for documentation generation purposes (Issue 6119):
  - Loosely Scoped Cookie scan rule.

### Changed
- Dependency updates.
- Maintenance changes.
- The alerts of the Hash Disclosure scan rule no longer have the evidence duplicated in the Other Info field.
- Depend on newer version of Common Library add-on.
- Use vulnerability data directly from Common Library add-on.

## [50] - 2023-07-11
### Added
- The following now include example alert functionality for documentation generation purposes (Issue 6119):
    - Re-examine Cache-control Directives Scan Rule
    - X-Backend-Server Scan Rule
    - X-ChromeLogger-Data Header Information Leak Scan Rule

### Changed
- Update minimum ZAP version to 2.13.0.

## [49] - 2023-06-06
### Changed
- The X-AspNet-Version Response Header Scan Rule now includes example alert functionality for documentation generation purposes (Issue 6119).
- The Information Disclosure Suspicious Comments scan rule:
    - Now includes example alert functionality for documentation generation purposes (Issue 6119).
    - Now has a Alert Tag with a OWASP WSTG reference.
    - Added 'DEBUG' to list of suspicious comments.
    - Added custom payload support (via Custom Payloads add-on).
    - Removed suspicious-comments.txt file in favor of payload editing via Custom Payloads add-on.

### Fixed
- Ensure Custom Payloads support can be properly unloaded.

## [48] - 2023-05-03
### Added
- Added alert examples to Directory Browsing (Issue 6119).
- Added Trusted Domains in Cross-Domain JavaScript Source File Inclusion (Issue 7775).

### Changed
- Application Error Scan Rule no longer checks JavaScript or CSS responses unless threshold is Low (Issue 7724).
- The Cross-Domain JavaScript Source File Inclusion scan rule now includes example alert functionality for documentation generation purposes (Issue 6119).
- Adjust alert details of Directory Browsing, use same name and description, and use the other info field for the name of the web server identified.

## [47] - 2023-04-04
### Fixed
- Correct required version of Common Library add-on.
- Prevent error with the CSP scan rule when scanning `meta` elements with missing `http-equiv` attribute.

## [46] - 2023-03-03
### Changed
- The PII Disclosure scan rule:
    - Now includes a solution statement.
    - Now more specifically portrays alert Evidence.
    - Now includes example alert functionality for documentation generation purposes (Issue 6119).
    - Will now only consider PDFs at Low threshold.
- Maintenance changes.
- The HeartBleed scan rule alert now includes a CVE tag.
- Timestamp Disclosure scan rule now excludes values in "RateLimit-Reset", "X-RateLimit-Reset", and "X-Rate-Limit-Reset" headers (Issue 7747).

### Fixed
- The CSP Missing scan rule now alerts when the Content-Security-Policy header is missing, and when the obsolete X-Content-Security-Policy or X-WebKit-CSP are found (Issue 7653).

## [45] - 2023-01-03
### Changed
- The Private Address Disclosure and Session ID in URL Rewrite scan rules now include example alert functionality for documentation generation purposes (Issue 6119 and 7100).
- The Content Security Policy scan rule will now alert when "unsafe-eval" is allowed.
- Maintenance changes.
- The Salvation2 library used by the CSP scan rule was upgraded to v3.0.1. Alerts may now have an alert condition if the policy contains characters outside the accepted set.
- The CSP scan rule now includes handling for policies defined in META tags, as well as two new alerts pertaining to those policies (Issue 7303).

### Fixed
- The Modern App Detection scan rule now ignores non-HTML files (Issue 7617).

## [44] - 2022-10-27
### Added
- The following scan rules were added, having been promoted from Beta:
  - Big Redirects
  - Directory Browsing
  - Hash Disclosure
  - HeartBleed
  - Insecure Form Load
  - Insecure Form Post
  - Link Target
  - Modern App Detection
  - PII
  - Retrieved From Cache
  - Server Header Info Leak
  - Strict Transport Security
  - User Controlled Charset
  - User Controlled Cookie
  - User Controlled HTML Attributes
  - User Controlled Javascript Event
  - User Controlled Open Redirect
  - X-Backend-Server Information Leak
  - X-ChromeLogger-Data Info Leak

### Changed
- Update minimum ZAP version to 2.12.0.
- The Server Header Information Leak scan rule now has functionality to generate example alerts for documentation purposes (Issue 6119).
- Maintenance changes.

## [43] - 2022-09-15
### Changed
- Reduce Cache Control scan rule confidence to Low, and add new reference (Issue 6446).
- Added new Custom Payloads alert tag to the example alerts of the Username IDOR and Application Error scan rules.
- Maintenance changes.
- The Timestamp Disclosure scan rule is now scoped to a 10 year range with a cap at the Y2038 rollover point (Issue 6741).
- The Content Security Policy Header Not Set scan rule will no longer alert if CSP is specified via META tag (Issue 7303).

## [42] - 2022-07-15
### Changed
- The Content Security Policy scan rule will now raise alerts at High confidence, all alerts now include the appropriate header as the "parameter" value, and has functionality to generate example alerts for documentation purposes.
- The Content Security Policy scan rule will now raise an alert when the assessed policy contains non-ASCII characters (Issue 7379).

## [41] - 2022-06-24
### Changed
- Maintenance changes.
- The "Viewstate without MAC Signature (Unsure)" alert will now only be raised at Low Alert Threshold (Issue 7230).
- The Content Security Policy scan rule will now alert when "unsafe-hashes" are allowed.

### Fixed
-  Correct parameter and evidence for Cookie without SameSite Attribute when SAMESITE was set to None (Issue 7358).

## [40] - 2022-04-05
### Changed
- Clarify the alert solution for the Cache Control scan rule.

### Added
- Content Security Policy (CSP) Header Not Set scan rule promoted to release.

## [39] - 2022-03-07
### Added
- Alert refs for the alerts which use them (10020 and 10032).

### Changed
- Moved the detail information in Content Security Policy Rule to the otherInfo field and added alertRef ids.
- Address false positive condition for Timestamp Disclosure scan rule when values are percentages (Issue 7057).
- Update Cache-control scan rule name, description, and solution to make it more clear that there are cases in which caching is reasonable. Reduced risk to Info (Issue 6462).
- Maintenance changes.
- The CSRF Token scan rule will now raise alerts as Medium risk and Low confidence (Issue 7021).

### Fixed
- CSP scan rule will now alert in situations where default-src contains 'unsafe-inline' or is not defined (Issue 7120). In certain situations this may mean a marked increase in CSP related Alerts.
- A typo was corrected in the CSP scan rule which was causing invalid assessment of "connect-src" directives.

## [38] - 2022-01-07
### Changed
- Update minimum ZAP version to 2.11.1.
- Renamed 'X-Frame-Options Header Not Set' alert to 'Missing Anti-clickjacking Header', and associated scan rule 'X-Frame-Options Header' to 'Anti-clickjacking Header'. The rule already considered Content-Security-Policy 'frame-ancestors' which is a more modern solution to the same concern. Updated associated solution text. (Issue 6937)
- Content Security Policy scan rule will no longer classify "require-trusted-types-for" or "trusted-types" directives as unknown (Issue 6602).

## [37] - 2021-12-01
### Added
- OWASP Top Ten 2021/2017 mappings for Insecure Authentication scan rule.
- OWASP Web Security Testing Guide v4.2 mappings where applicable.

### Changed
- Timestamp Disclosure scan rule now excludes values in "Expect-CT" headers (Issue 6725), as well as zero strings (Issue 6761).
- Dependency updates.
- Maintenance changes.

## [36] - 2021-10-06
### Added
- OWASP Top Ten 2021/2017 mappings.

### Changed
- Update minimum ZAP version to 2.11.0.

### Fixed
- Fixed reference URL on CORS misconfiguration.
- Reduce false positives from Private IP Disclosure scan rule (Issue 6749).

## [35] - 2021-07-06
### Changed
- Maintenance changes.

### Fixed
- Correct dependency requirements.

## [34] - 2021-06-17
### Changed
- Cache-control scan rule no longer checks if Pragma is set or not.
- Maintenance changes.
- The Timestamp Disclosure scan rule now excludes values in "Report-To" or "NEL" headers (Issue 6493).
- The Timestamp Disclosure scan rule no longer considers font type requests or responses when looking for possible timestamps (Issue 6274).
- X-Frame-Options scan rule CWE ID changed from 16 to 1021.
- Discontinued use of CWE-16 and switched to more specific weaknesses in the following scan rules:
  - Character Set Mismatch
  - Content Security Policy
  - Cookie HttpOnly
  - Cookie SameSite
  - JSF ViewState
  - MS ViewState
  - X-Content-Type-Options
- Cache-control scan rule no longer checks CSS messages unless threshold is Low (Issue 6596).
- Cookie SameSite Attribute scan rule now handles the value "none" (Issue 6482).
- Content Security Policy rule has been upgraded to use version 3 of the Salvation library.
  - Messages with multiple CSPs are no longer merged/intersected instead the policies are analyzed individually.
- Update links to repository.

## [33] - 2021-01-29
### Added
- Added Express error string pattern (Issue 6412).
- Added sort to form field names that are displayed in Anti-CSRF alert other info field, duplicate names (arrays) are combined and not repeated.

### Changed
- X-Frame-Options (XFO) scan rule no longer suggests the use of "ALLOW-FROM", and also includes CSP "frame-ancestors" as an alternative.
  - XFO headers implementing "ALLOW-FROM" will now be considered malformed.
- The Suspicious Comments scan rule will raise one alert per pattern per page and use more suitable evidence.

## [32] - 2021-01-20
### Changed
- The Suspicious Comments scan rule will include the offending line as evidence.
- The Suspicious Comments scan rule will raise one alert per finding, instead of one aggregated alert per HTTP message.

## [31] - 2020-12-15
### Changed
- Now targeting ZAP 2.10.
- The following scan rules now support Custom Page definitions:
  - Application Error
  - Cache Control
  - X-Content-Type-Options
  - X-Frame-Options

## [30] - 2020-11-26
### Changed
- The CSP scan rule now checks if the form-action directive allows wildcards.
- The CSP scan rule now includes further information in the description of allowed wildcard directives alerts when the impacted directive is one (or more) which doesn't fallback to default-src.
- Maintenance changes.
- Changed ViewState and XFrameOption rules to return example alerts for the docs.
- Handle an IllegalArgumentException that could occur in the CSP scan rule if multiple CSP headers were present and one (or more) had a report-uri directive when trying to merge them.
- Allow to ignore cookies in same site and loosely scoped scan rules.
- The Application Error scan rule will not alert on web assembly responses.

## [29] - 2020-06-01
### Changed
- Updated owasp.org references (Issue 5962).
- Correct spelling of "frame-ancestors" in the alert details of the CSP scan rule wildcard directive check (Issue 6014).

## [28] - 2020-04-08

### Changed
- 'CSP Scanner' rule upgrade salvation library to v2.7.2.
- 'CSP Scanner' rule now merges (intersects) multiple CSP header fields to more accurately evaluate policies and prevent parsing issues (Issue 5931).
- 'X-Frame-Options Header Scanner' replace now invalid MSDN reference link with MDN link on X-Frame-Options (Issue 5867).
- 'Information Disclosure Referrer' scan rule added support for looking up evidence against an Open Source Bank Identification Number List. Confidence is now modified based on whether the lookup is successful or not. Additional details are added to 'Other Info' if available (Issue 5842).

## [27] - 2020-02-11

### Changed
- Minimum ZAP version is now 2.9.0. (Various scan rules adjusted to address core deprecations.)
- 'Username Hash Found' scan rule now uses updated core functionality to retrieve configured users.
- Tweak help for 'Cookie HttpOnly' scan rule.
- 'Information Disclosure: Suspicious Comments' if matched within script block or JS response raise Alert with Low confidence.
- Migrate an input file from Beta to Release that were missed during previous promotions.
  - This addresses errors such as `[ZAP-PassiveScanner] ERROR org.zaproxy.zap.extension.pscanrules.InformationDisclosureInURL  - No such file: .... /xml/URL-information-disclosure-messages.txt`
- 'Application Error' scan rule now supports custom payloads when used in conjunction with the Custom Payloads addon.
- Timestamp Disclosure scan rule now only considers potential timestamps within plus or minus one year when used at High threshold (Issue 5837).
- 'Application Error' scan rule's patterns file `application_errors.xml` is now copied to ZAP's home directory, which means it is editable by the user. As well as being more consistent with other similar input files.
- 'Information Disclosure - Sensitive Information in URL' correct evidence field for some alerts, and enhance other info details (Issue 5832).
- Maintenance changes.

### Removed
- 'Header XSS Protection' was deprecated and removed (Issue 5849).

### Fixed
- Fix typo in the help page.

## [26] - 2020-01-17

### Changed
- "Cookie HttpOnly", "Cookie Secure Flag", and "Cookie Without SameSite Attribute" scan rules no longer alert on expired (deleted) cookies (Issue 5295).

### Added
- Added links to the code in the help.
- Add info and repo URLs.

## [25] - 2019-12-16

### Changed
- Content Security Policy scan rule: Update to Salvation 2.7.0, add handling for script-src-elem, script-src-attr, style-src-elem, and style-src-attr (Issue 5459).
- Minimum ZAP version is now 2.8.0.

### Added
- The following scan rules were added, promoted from Beta to Release:
  - Cookie Without SameSite Attribute
  - Cross Domain Misconfiguration
  - Information Disclosure: In URL
  - Information Disclosure: Referrer
  - Information Disclosure: Suspicious Comments
  - Server Leaks Information via "X-Powered-By" HTTP Response Header Field(s)
  - Timestamp Disclosure
  - Username Hash Found
  - X-AspNet-Version Response Header Scanner
  - X-Debug-Token Information Leak

## [24] - 2019-06-07

- Maintenance changes.
- Migrate CSP Scanner into the main passive scan release package (promoting it to Release). Upgrade Salvation (dependency) to 2.6.0.
- Application Error scanner change for HTTP 500. Alert changed to low risk for HTTP 500, and not raised at all when Threshold is High.
- Updated the reference link for the alert: Web Browser XSS Protection Not Enabled.
- Promote Charset Mismatch Scanner to release (Issue 4460).
- Promote ViewState Scanner to release (Issue 4453).
- Promote Insecure JSF ViewState Scanner to release (Issue 4455).
- Promote Insecure Authentication Scanner to release (Issue 4456).
- Promote Information Disclosure Debug Errors Scanner to release (Issue 4457).
- Promote CSRF Countermeasures Scanner to release (Issue 4458).
- Promote Cookie Loosely Scoped Scanner to release (Issue 4459).

## 23 - 2018-08-15

- Fix a typo in the description of Referer Exposes Session ID.
- Address false negative on jsessionid in URL Rewrite when preceded by a semi-colon and potentially followed by parameters (Issue 3008).
- Address potential false positive in Cross Domain Script Inclusion Scanner by ensuring that only HTML responses are analyzed.

## 22 - 2018-01-19

- Retired the password auto-complete passive scan rule (Issue 4215).

## 21 - 2017-11-27

- Update for 2.7.0, Minor code changes to address deprecation.

## 20 - 2017-11-24

- Fix false positive with Secure Pages Include Mixed Content and JavaScript files (Issue 3581).
- Fix false positive with Private IP Disclosure when target is a private IP on a non-standard port (Issue 3549).
- Fix false positive with X-Content-Type-Options Header Missing with certain system locales.
- Fix X-Content-Type-Options help content (Issue 3986).
- Remove N/A value from parameter of alert Session ID in URL Rewrite.

## 19 - 2017-04-06

- Correct evidence of alerts raised by scanner "Application Error Disclosure".
- Fixed some false positives caused by scanner "Private Address Disclosure".
- Add support for cookie ignore rule.

## 18 - 2016-08-09

- Only report issues on errors and redirects at LOW threshold.
- Only report X-Frame-Options issues at LOW threshold if CSP 'frame-ancestors' element present.
- Issue 2732: False positives for security headers missing due to redirections.

## 17 - 2016-07-15

- Correctly check that the cookie being set has the Secure and HttpOnly attributes.
- Do not set the attack field for Private IP Disclosure and Secure Pages Include Mixed Content.
- Remove "N/A" parameter from the alert of Application Error Disclosure.
- Issue 2539 - X-Frame-Options passive scanner, add compliance variants.
- Corrected Password Autocomplete parameter in alert

## 16 - 2016-06-02

- Issue 823 - i18n (internationalise) release passive scan rules.
- Add CWE and WASC IDs to passive scanners which may have been lacking those details.
- Issue 2405 - Accommodate responses with multiple Cache-Control headers.
- Issue 395 - Add handling for allowed cross domain hosts (via context definition at HIGH threshold).

## 15 - 2015-12-04

- Issue 1594 - TestInfoSessionIdURL overhaul matching mechanism.

## 14 - 2015-09-07

- Issue 1600 - XFrameOptionScanner, add handling to prevent alerts on error responses at High threshold.
- Issue 760 - XContentTypeOptionsScanner, add handling to prevent alerts on error responses at High threshold.

## 13 - 2015-08-23

- Minor code changes.

## 12 - 2015-04-13

- Minor fixes to XFrameOptionsScanner (Issue 1256).
- XContentTypeOptionsScanner Internationalization (Issue 1343).
- XContentTypeOptionsScanner default/error page updates (Issue 760).
- TestInfoSessionIdURL added value length check to reduce false positives (Issue 1396).
- Application Error Disclosure shows evidence in attack (Issue 1487).
- Updated to ZAP 2.4.
- Issue 823: i18n active/passive scan rules.

## 11 - 2014-06-14

- Improved scanner "Web Browser XSS Protection Not Enabled" (former "IE8's XSS protection filter not disabled");
- Fixed duplicated plug-in ID.

## 10 - 2014-05-21

- Fixed an issue with search of strings that affected "Application Error disclosure" scanner (Issue 1186).

## 9 - 2014-04-10

- Added reference for X-Content-Type-Options header missing.
- Changed help file structure to support internationalisation (Issue 981).
- Added content-type to help pages (Issue 1080).
- Changed passive scanners to expose its IDs (Issue Issue 1101).
- Updated add-on dir structure (Issue 1113).

## 8 - 2013-10-21

- Refactored new plugins for information disclosure detection

## 7 - 2013-09-11

- Updated to be compatible with 2.2.0

## 4 - 2013-04-18

- Updated for ZAP 2.1.0

## 3 - 2013-01-17

- Updated to support new addon format

## 1 - 2012-12-10



[52]: https://github.com/zaproxy/zap-extensions/releases/pscanrules-v52
[51]: https://github.com/zaproxy/zap-extensions/releases/pscanrules-v51
[50]: https://github.com/zaproxy/zap-extensions/releases/pscanrules-v50
[49]: https://github.com/zaproxy/zap-extensions/releases/pscanrules-v49
[48]: https://github.com/zaproxy/zap-extensions/releases/pscanrules-v48
[47]: https://github.com/zaproxy/zap-extensions/releases/pscanrules-v47
[46]: https://github.com/zaproxy/zap-extensions/releases/pscanrules-v46
[45]: https://github.com/zaproxy/zap-extensions/releases/pscanrules-v45
[44]: https://github.com/zaproxy/zap-extensions/releases/pscanrules-v44
[43]: https://github.com/zaproxy/zap-extensions/releases/pscanrules-v43
[42]: https://github.com/zaproxy/zap-extensions/releases/pscanrules-v42
[41]: https://github.com/zaproxy/zap-extensions/releases/pscanrules-v41
[40]: https://github.com/zaproxy/zap-extensions/releases/pscanrules-v40
[39]: https://github.com/zaproxy/zap-extensions/releases/pscanrules-v39
[38]: https://github.com/zaproxy/zap-extensions/releases/pscanrules-v38
[37]: https://github.com/zaproxy/zap-extensions/releases/pscanrules-v37
[36]: https://github.com/zaproxy/zap-extensions/releases/pscanrules-v36
[35]: https://github.com/zaproxy/zap-extensions/releases/pscanrules-v35
[34]: https://github.com/zaproxy/zap-extensions/releases/pscanrules-v34
[33]: https://github.com/zaproxy/zap-extensions/releases/pscanrules-v33
[32]: https://github.com/zaproxy/zap-extensions/releases/pscanrules-v32
[31]: https://github.com/zaproxy/zap-extensions/releases/pscanrules-v31
[30]: https://github.com/zaproxy/zap-extensions/releases/pscanrules-v30
[29]: https://github.com/zaproxy/zap-extensions/releases/pscanrules-v29
[28]: https://github.com/zaproxy/zap-extensions/releases/pscanrules-v28
[27]: https://github.com/zaproxy/zap-extensions/releases/pscanrules-v27
[26]: https://github.com/zaproxy/zap-extensions/releases/pscanrules-v26
[25]: https://github.com/zaproxy/zap-extensions/releases/pscanrules-v25
[24]: https://github.com/zaproxy/zap-extensions/releases/pscanrules-v24<|MERGE_RESOLUTION|>--- conflicted
+++ resolved
@@ -4,12 +4,8 @@
 The format is based on [Keep a Changelog](https://keepachangelog.com/en/1.0.0/).
 
 ## Unreleased
-<<<<<<< HEAD
-
-=======
 ### Changed
 - The Application Error Disclosure rule no longer considers responses that contain ISO control characters (those which are likely to be binary file types).
->>>>>>> 926df6e9
 
 ## [52] - 2023-10-12
 ### Fixed
