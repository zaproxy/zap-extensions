--- conflicted
+++ resolved
@@ -10,12 +10,9 @@
 	Minor code changes to comply with deprecations.<br>
 	Added passive PII Scanner (which currently looks for Credit Card # patterns).<br>
 	Change Image Location and Privacy Scanner to scan hidden images.<br>
-<<<<<<< HEAD
+	Added blank link target scanner.<br>
 	Change Image Location and Privacy Scanner to escape HTML inside of embedded image comments.<br>
 	Bump version of Image Location and Privacy Scanner dependancy xmpcore.<br>
-=======
-	Added blank link target scanner.<br>
->>>>>>> 2443c75a
 	]]>
 	</changes>
 	<extensions>
